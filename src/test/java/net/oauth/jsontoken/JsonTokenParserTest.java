/**
 * Copyright 2010 Google Inc.
 *
 * Licensed under the Apache License, Version 2.0 (the "License");
 * you may not use this file except in compliance with the License.
 * You may obtain a copy of the License at
 *
 *      http://www.apache.org/licenses/LICENSE-2.0
 *
 * Unless required by applicable law or agreed to in writing, software
 * distributed under the License is distributed on an "AS IS" BASIS,
 * WITHOUT WARRANTIES OR CONDITIONS OF ANY KIND, either express or implied.
 * See the License for the specific language governing permissions and
 * limitations under the License.
 *
 */
package net.oauth.jsontoken;

import static org.junit.Assert.assertThrows;

import com.google.gson.Gson;
import com.google.gson.JsonObject;
import com.google.gson.JsonParseException;
import com.google.gson.JsonParser;

import net.oauth.jsontoken.crypto.HmacSHA256Signer;
import net.oauth.jsontoken.crypto.RsaSHA256Signer;

import net.oauth.jsontoken.crypto.SignatureAlgorithm;
import net.oauth.jsontoken.crypto.Verifier;
import net.oauth.jsontoken.discovery.VerifierProvider;
import net.oauth.jsontoken.discovery.VerifierProviders;
import org.apache.commons.codec.binary.Base64;
import org.apache.commons.codec.binary.StringUtils;
import org.joda.time.Duration;
import org.joda.time.Instant;

import java.security.SignatureException;
import java.util.ArrayList;
import java.util.List;
import java.util.regex.Pattern;

public class JsonTokenParserTest extends JsonTokenTestBase {

  private static final String TOKEN_STRING_ISSUER_NULL = "eyJhbGciOiJIUzI1NiIsImtpZCI6ImtleTIifQ.eyJpc3MiOm51bGwsImJhciI6MTUsImZvbyI6InNvbWUgdmFsdWUiLCJhdWQiOiJodHRwOi8vd3d3Lmdvb2dsZS5jb20iLCJpYXQiOjEyNzY2Njk3MjIsImV4cCI6MTI3NjY2OTcyM30.WPaa6PoLWPzNfnIBisBX9549kWeABSj9tXnwnPE4IJk";
  private static final String TOKEN_STRING_BAD_SIG = "eyJhbGciOiJIUzI1NiIsImtpZCI6ImtleTIifQ.eyJpc3MiOiJnb29nbGUuY29tIiwiYmFyIjoxNSwiZm9vIjoic29tZSB2YWx1ZSIsImF1ZCI6Imh0dHA6Ly93d3cuZ29vZ2xlLmNvbSIsImlhdCI6MTI3NjY2OTcyMiwiZXhwIjoxMjc2NjY5NzIzfQ.Wugb4nb5kLV3NTpOLaz9er5PhAI5mFehHst_33EUFHs";
  private static final String TOKEN_STRING_1PART = "eyJhbGciOiJIUzI1NiIsImtpZCI6ImtleTIifQ";
  private static final String TOKEN_STRING_2PARTS = "eyJhbGciOiJIUzI1NiIsImtpZCI6ImtleTIifQ.eyJpc3MiOiJnb29nbGUuY29tIiwiYmFyIjoxNSwiZm9vIjoic29tZSB2YWx1ZSIsImF1ZCI6Imh0dHA6Ly93d3cuZ29vZ2xlLmNvbSIsImlhdCI6MTI3NjY2OTcyMiwiZXhwIjoxMjc2NjY5NzIzfQ";
  private static final String TOKEN_STRING_EMPTY_SIG = "eyJhbGciOiJIUzI1NiIsImtpZCI6ImtleTIifQ.eyJpc3MiOiJnb29nbGUuY29tIiwiYmFyIjoxNSwiZm9vIjoic29tZSB2YWx1ZSIsImF1ZCI6Imh0dHA6Ly93d3cuZ29vZ2xlLmNvbSIsImlhdCI6MTI3NjY2OTcyMiwiZXhwIjoxMjc2NjY5NzIzfQ.";
  private static final String TOKEN_STRING_CORRUPT_HEADER = "fyJhbGciOiJIUzI1NiIsImtpZCI6ImtleTIifQ.eyJpc3MiOiJnb29nbGUuY29tIiwiYmFyIjoxNSwiZm9vIjoic29tZSB2YWx1ZSIsImF1ZCI6Imh0dHA6Ly93d3cuZ29vZ2xlLmNvbSIsImlhdCI6MTI3NjY2OTcyMiwiZXhwIjoxMjc2NjY5NzIzfQ.Xugb4nb5kLV3NTpOLaz9er5PhAI5mFehHst_33EUFHs";
  private static final String TOKEN_STRING_CORRUPT_PAYLOAD = "eyJhbGciOiJIUzI1NiIsImtpZCI6ImtleTIifQ.eyJpc3&&&&&nb29nbGUuY29tIiwiYmFyIjoxNSwiZm9vIjoic29tZSB2YWx1ZSIsImF1ZCI6Imh0dHA6Ly93d3cuZ29vZ2xlLmNvbSIsImlhdCI6MTI3NjY2OTcyMiwiZXhwIjoxMjc2NjY5NzIzfQ.Xugb4nb5kLV3NTpOLaz9er5PhAI5mFehHst_33EUFHs";
  private static final String TOKEN_STRING_UNSUPPORTED_SIGNATURE_ALGORITHM = "eyJhbGciOiJIUzUxMiIsImtpZCI6ImtleTIifQ.eyJpc3MiOiJnb29nbGUuY29tIiwiYmFyIjoxNSwiZm9vIjoic29tZSB2YWx1ZSIsImF1ZCI6Imh0dHA6Ly93d3cuZ29vZ2xlLmNvbSIsImlhdCI6MTI3NjY2OTcyMiwiZXhwIjoxMjc2NjY5NzIzfQ.44qsiZg1Hnf95N-2wNqd1htgDlE7X0BSUMMkboMcZ5QLKbmVATozMuzdoE0MAhU-IdWUuICFbzu_wcDEXDTLug";
  private static final String TOKEN_FROM_RUBY = "eyJhbGciOiAiSFMyNTYiLCAidHlwIjogIkpXVCJ9.eyJoZWxsbyI6ICJ3b3JsZCJ9.tvagLDLoaiJKxOKqpBXSEGy7SYSifZhjntgm9ctpyj8";

  public void testVerify_valid() throws Exception {
    JsonTokenParser parser = getJsonTokenParser();
    JsonToken checkToken = getJsonTokenToVerify(TOKEN_STRING);
    parser.verify(checkToken, getVerifiers());
  }

  public void testVerify_issuedAtAfterExpiration() throws Exception {
    Instant issuedAt = clock.now();
    Instant expiration = issuedAt.minus(Duration.standardSeconds(1));
    assertFalse(verifyTimeFrame(issuedAt, expiration));
  }

  public void testVerify_issuedAtSkew() throws Exception {
    Instant issuedAt = clock.now().plus(SKEW.minus(Duration.standardSeconds(1)));
    Instant expiration = issuedAt.plus(Duration.standardSeconds(1));
    assertTrue(verifyTimeFrame(issuedAt, expiration));
  }

  public void testVerify_issuedAtTooMuchSkew() throws Exception {
    Instant issuedAt = clock.now().plus(SKEW.plus(Duration.standardSeconds(1)));
    Instant expiration = issuedAt.plus(Duration.standardSeconds(1));
    assertFalse(verifyTimeFrame(issuedAt, expiration));
  }

  public void testVerify_issuedAtNull() throws Exception {
    Instant expiration = clock.now().minus(SKEW.minus(Duration.standardSeconds(1)));
    assertTrue(verifyTimeFrame(null, expiration));
  }

  public void testVerify_expirationSkew() throws Exception {
    Instant expiration = clock.now().minus(SKEW.minus(Duration.standardSeconds(1)));
    Instant issuedAt = expiration.minus(Duration.standardSeconds(1));
    assertTrue(verifyTimeFrame(issuedAt, expiration));
  }

  public void testVerify_expirationTooMuchSkew() throws Exception {
    Instant expiration = clock.now().minus(SKEW.plus(Duration.standardSeconds(1)));
    Instant issuedAt = expiration.minus(Duration.standardSeconds(1));
    assertFalse(verifyTimeFrame(issuedAt, expiration));
  }

  public void testVerify_expirationNull() throws Exception {
    Instant issuedAt = clock.now().plus(SKEW.minus(Duration.standardSeconds(1)));
    assertTrue(verifyTimeFrame(issuedAt, null));
  }

  public void testVerify_issuedAtNullExpirationNull() throws Exception {
    assertTrue(verifyTimeFrame(null, null));
  }

  public void testVerify_futureToken() throws Exception {
    Instant issuedAt = clock.now().plus(SKEW.plus(Duration.standardSeconds(1)));
    Instant expiration = issuedAt.plus(Duration.standardDays(1));
    assertFalse(verifyTimeFrame(issuedAt, expiration));
  }

  public void testVerify_pastToken() throws Exception {
    Instant expiration = clock.now().minus(SKEW.plus(Duration.standardSeconds(1)));
    Instant issuedAt = expiration.minus(Duration.standardDays(1));
    assertFalse(verifyTimeFrame(issuedAt, expiration));
  }

  public void testVerify_badSignature() throws Exception {
    JsonTokenParser parser = getJsonTokenParser();
    JsonToken checkToken = getJsonTokenToVerify(TOKEN_STRING_BAD_SIG);
    assertThrows(
        SignatureException.class,
        () -> parser.verify(checkToken, getVerifiers())
    );
  }

  public void testVerify_emptySignature() throws Exception {
    JsonTokenParser parser = getJsonTokenParser();
    JsonToken checkToken = getJsonTokenToVerify(TOKEN_STRING_EMPTY_SIG);
    assertThrows(
        IllegalStateException.class,
        () -> parser.verify(checkToken, getVerifiers())
    );
  }

  public void testVerify_nullSignature() throws Exception {
    JsonTokenParser parser = getJsonTokenParser();
    JsonToken checkToken = getJsonTokenToVerify(TOKEN_STRING_2PARTS);
    assertThrows(
        IllegalStateException.class,
        () -> parser.verify(checkToken, getVerifiers())
    );
  }

  public void testVerify_unsupportedSignatureAlgorithm() throws Exception {
    JsonTokenParser parser = getJsonTokenParser();
    JsonToken checkToken = getJsonTokenToVerify(TOKEN_STRING_UNSUPPORTED_SIGNATURE_ALGORITHM);
    assertThrows(
        SignatureException.class,
        () -> parser.verify(checkToken, getVerifiers())
    );
  }

  public void testVerify_failChecker() throws Exception {
    JsonTokenParser parser = getJsonTokenParserAlwaysFailChecker();
    JsonToken checkToken = getJsonTokenToVerify(TOKEN_STRING);
    assertThrows(
        SignatureException.class,
        () -> parser.verify(checkToken, getVerifiers())
    );
  }

  public void testVerify_noVerifiers() throws Exception {
    JsonTokenParser parser = getJsonTokenParser();
    List<Verifier> noVerifiers = new ArrayList<>();
    JsonToken checkToken = getJsonTokenToVerify(TOKEN_STRING);
    assertThrows(
        SignatureException.class,
        () -> parser.verify(checkToken, noVerifiers)
    );
  }

  public void testVerifyWithJsonToken_valid() throws Exception {
    JsonTokenParser parser = getJsonTokenParser();
    JsonToken checkToken = getJsonTokenToVerify(TOKEN_STRING);
    parser.verify(checkToken);
  }

  public void testVerifyWithJsonToken_unsupportedSignature() throws Exception {
    JsonTokenParser parser = getJsonTokenParser();
    JsonToken checkToken = getJsonTokenToVerify(TOKEN_STRING_UNSUPPORTED_SIGNATURE_ALGORITHM);
    assertThrows(
        IllegalArgumentException.class,
        () -> parser.verify(checkToken)
    );
  }

  public void testVerifyWithJsonTokenOnly_noVerifiers() throws Exception {
    JsonTokenParser parser = getJsonTokenParserNoVerifiers();
    JsonToken checkToken = getJsonTokenToVerify(TOKEN_STRING);
    assertThrows(
        IllegalStateException.class,
        () -> parser.verify(checkToken)
    );
  }

  public void testDeserialize_valid() throws Exception {
    JsonTokenParser parser = getJsonTokenParser();
    JsonToken token = parser.deserialize(TOKEN_STRING);

    assertHeader(token);
    assertPayload(token);
  }

  public void testDeserialize_nullIssuer() throws Exception {
    JsonTokenParser parser = getJsonTokenParserNull();
    JsonToken token = parser.deserialize(TOKEN_STRING_ISSUER_NULL);
    assertNull(token.getIssuer());
  }

  public void testDeserialize_badSignature() throws Exception {
    JsonTokenParser parser = getJsonTokenParser();
    parser.deserialize(TOKEN_STRING_BAD_SIG);
  }

  public void testDeserialize_noSignature() throws Exception {
<<<<<<< HEAD
    JsonTokenParser parser = getJsonTokenParser();
=======
    JsonTokenParser parser = new JsonTokenParser(clock, locators, new IgnoreAudience());
>>>>>>> 38dfb7af
    assertThrows(
        IllegalStateException.class,
        () -> parser.deserialize(TOKEN_STRING_2PARTS)
    );
  }

  public void testDeserialize_emptySignature() throws Exception {
<<<<<<< HEAD
    JsonTokenParser parser = getJsonTokenParser();
=======
    JsonTokenParser parser = new JsonTokenParser(clock, locators, new IgnoreAudience());
>>>>>>> 38dfb7af
    assertThrows(
        IllegalStateException.class,
        () -> parser.deserialize(TOKEN_STRING_EMPTY_SIG)
    );
<<<<<<< HEAD
  }

  public void testDeserialize_unsupportedSignatureAlgorithm() throws Exception {
    JsonTokenParser parser = getJsonTokenParser();
    parser.deserialize(TOKEN_STRING_UNSUPPORTED_SIGNATURE_ALGORITHM);
  }

  public void testDeserialize_headerOnly() throws Exception {
    JsonTokenParser parser = getJsonTokenParser();
    assertThrows(
        IllegalStateException.class,
        () -> parser.deserialize(TOKEN_STRING_1PART)
    );
  }

  public void testDeserialize_corruptHeader() throws Exception {
    JsonTokenParser parser = getJsonTokenParser();
=======
  }

  public void testDeserialize_corruptHeader() throws Exception {
    JsonTokenParser parser = new JsonTokenParser(clock, locators, new IgnoreAudience());
>>>>>>> 38dfb7af
    assertThrows(
        JsonParseException.class,
        () -> parser.deserialize(TOKEN_STRING_CORRUPT_HEADER)
    );
  }

  public void testDeserialize_corruptPayload() throws Exception {
<<<<<<< HEAD
    JsonTokenParser parser = getJsonTokenParser();
=======
    JsonTokenParser parser = new JsonTokenParser(clock, locators, new IgnoreAudience());
>>>>>>> 38dfb7af
    assertThrows(
        JsonParseException.class,
        () -> parser.deserialize(TOKEN_STRING_CORRUPT_PAYLOAD)
    );
  }

  public void testVerifyAndDeserialize_valid() throws Exception {
    JsonTokenParser parser = getJsonTokenParser();
    JsonToken token = parser.verifyAndDeserialize(TOKEN_STRING);
    assertHeader(token);
    assertPayload(token);
  }

  public void testVerifyAndDeserialize_deserializeFail() throws Exception {
    JsonTokenParser parser = getJsonTokenParser();
    assertThrows(
        JsonParseException.class,
        () -> parser.verifyAndDeserialize(TOKEN_STRING_CORRUPT_PAYLOAD)
    );
  }

  public void testVerifyAndDeserialize_verifyFail() throws Exception {
    JsonTokenParser parser = getJsonTokenParser();
    assertThrows(
        SignatureException.class,
        () -> parser.verifyAndDeserialize(TOKEN_STRING_BAD_SIG)
    );
  }

  public void testVerifyAndDeserialize_tokenFromRuby() throws Exception {
    JsonTokenParser parser = getJsonTokenParserLocatorsFromRuby();
    JsonToken token = parser.verifyAndDeserialize(TOKEN_FROM_RUBY);

    assertEquals(SignatureAlgorithm.HS256, token.getSignatureAlgorithm());
    assertEquals("JWT", token.getHeader().get(JsonToken.TYPE_HEADER).getAsString());
    assertEquals("world", token.getParamAsPrimitive("hello").getAsString());
  }

  public void testSignatureIsValid_valid() throws Exception {
    JsonTokenParser parser = getJsonTokenParser();
    assertTrue(parser.signatureIsValid(TOKEN_STRING, getVerifiers()));
  }

  public void testSignatureIsValid_badSignature() throws Exception {
    JsonTokenParser parser = getJsonTokenParser();
    assertFalse(parser.signatureIsValid(TOKEN_STRING_BAD_SIG, getVerifiers()));
  }

  public void testSignatureIsValid_emptySignature() throws Exception {
    JsonTokenParser parser = getJsonTokenParser();
    assertThrows(
        IllegalStateException.class,
        () -> parser.signatureIsValid(TOKEN_STRING_EMPTY_SIG, getVerifiers())
    );
  }

  public void testSignatureIsValid_nullSignature() throws Exception {
    JsonTokenParser parser = getJsonTokenParser();
    assertThrows(
        IllegalStateException.class,
        () -> parser.signatureIsValid(TOKEN_STRING_2PARTS, getVerifiers())
    );
  }

  public void testExpiration_futureExpiration() throws Exception {
    JsonTokenParser parser = getJsonTokenParser();
    Instant expiration = clock.now().plus(Duration.standardSeconds(1));
    JsonToken checkToken = getJsonTokenWithTimeRange(null, expiration);

    assertTrue(parser.expirationIsValid(checkToken, clock.now()));
  }

  public void testExpiration_pastExpiration() throws Exception {
    JsonTokenParser parser = getJsonTokenParser();
    Instant expiration = clock.now().minus(Duration.standardSeconds(1));
    JsonToken checkToken = getJsonTokenWithTimeRange(null, expiration);

    assertFalse(parser.expirationIsValid(checkToken, clock.now()));
  }

  public void testExpiration_nullExpiration() throws Exception {
    JsonTokenParser parser = getJsonTokenParser();
    JsonToken checkToken = getJsonTokenWithTimeRange(null, null);

    assertTrue(parser.expirationIsValid(checkToken, clock.now()));
  }

  public void testIssuedAt_pastIssuedAt() throws Exception {
    JsonTokenParser parser = getJsonTokenParser();
    Instant issuedAt = clock.now().minus(Duration.standardSeconds(1));
    JsonToken checkToken = getJsonTokenWithTimeRange(issuedAt, null);

    assertTrue(parser.issuedAtIsValid(checkToken, clock.now()));
  }

  public void testIssuedAt_futureIssuedAt() throws Exception {
    JsonTokenParser parser = getJsonTokenParser();
    Instant issuedAt = clock.now().plus(Duration.standardSeconds(1));
    JsonToken checkToken = getJsonTokenWithTimeRange(issuedAt, null);

    assertFalse(parser.issuedAtIsValid(checkToken, clock.now()));
  }

  public void testIssuedAt_nullIssuedAt() throws Exception {
    JsonTokenParser parser = getJsonTokenParser();
    JsonToken checkToken = getJsonTokenWithTimeRange(null, null);

    assertTrue(parser.issuedAtIsValid(checkToken, clock.now()));
  }

  public void testPublicKey() throws Exception {
    RsaSHA256Signer signer = new RsaSHA256Signer("google.com", "key1", privateKey);

    JsonToken token = new JsonToken(signer, clock);
    token.setParam("bar", 15);
    token.setParam("foo", "some value");
    token.setExpiration(clock.now().withDurationAdded(60, 1));

    String tokenString = token.serializeAndSign();

    assertNotNull(token.toString());

    JsonTokenParser parser = getJsonTokenParser();
    token = parser.verifyAndDeserialize(tokenString);
    assertEquals("google.com", token.getIssuer());
    assertEquals(15, token.getParamAsPrimitive("bar").getAsLong());
    assertEquals("some value", token.getParamAsPrimitive("foo").getAsString());

    // now test what happens if we tamper with the token
    JsonObject payload = new JsonParser().parse(
        StringUtils.newStringUtf8(Base64.decodeBase64(tokenString.split(Pattern.quote("."))[1])))
        .getAsJsonObject();
    payload.remove("bar");
    payload.addProperty("bar", 14);
    String payloadString = new Gson().toJson(payload);
    String[] parts = tokenString.split("\\.");
    parts[1] = Base64.encodeBase64URLSafeString(payloadString.getBytes());
    assertEquals(3, parts.length);

    String tamperedToken = parts[0] + "." + parts[1] + "." + parts[2];

    assertThrows(
        SignatureException.class,
        () -> parser.verifyAndDeserialize(tamperedToken)
    );
<<<<<<< HEAD
  }

  private JsonToken getJsonTokenToVerify(String tokenString) {
    // This function only supports a subset of the test token strings
    assertTrue(
        tokenString.equals(TOKEN_STRING)
            || tokenString.equals(TOKEN_STRING_BAD_SIG)
            || tokenString.equals(TOKEN_STRING_EMPTY_SIG)
            || tokenString.equals(TOKEN_STRING_2PARTS)
            || tokenString.equals(TOKEN_STRING_UNSUPPORTED_SIGNATURE_ALGORITHM)
    );

    JsonObject header = getFullHeader();
    if (tokenString.equals(TOKEN_STRING_UNSUPPORTED_SIGNATURE_ALGORITHM)) {
      header.addProperty(JsonToken.ALGORITHM_HEADER, "HS512");
    }
    return new JsonToken(header, getFullPayload(), clock, tokenString);
=======
>>>>>>> 38dfb7af
  }

  private boolean verifyTimeFrame(Instant issuedAt, Instant expiration) throws Exception {
    JsonTokenParser parser = getJsonTokenParser();
    JsonToken checkToken = getJsonTokenWithTimeRange(issuedAt, expiration);

    try {
      parser.verify(checkToken);
      return true;
    } catch (IllegalStateException e) {
      return false;
    }
  }

  private JsonToken getJsonTokenWithTimeRange(Instant issuedAt, Instant expiration) throws Exception {
    HmacSHA256Signer signer = new HmacSHA256Signer("google.com", "key2", SYMMETRIC_KEY);
    JsonToken token = new JsonToken(signer, clock);
    if (issuedAt != null) {
      token.setIssuedAt(issuedAt);
    }

    if (expiration != null) {
      token.setExpiration(expiration);
    }

    JsonToken checkToken = new JsonToken(
        token.getHeader(),
        token.getPayloadAsJsonObject(),
        clock,
        token.serializeAndSign()
    );

    return checkToken;
  }

<<<<<<< HEAD
  private List<Verifier> getVerifiers() {
    return locators.getVerifierProvider(SignatureAlgorithm.HS256)
        .findVerifier("google.com", "key2");
  }

  private JsonTokenParser getJsonTokenParser() {
    return new JsonTokenParser(clock, locators, new IgnoreAudience());
  }

  private JsonTokenParser getJsonTokenParserAlwaysFailChecker() {
    return new JsonTokenParser(clock, locators, new IgnoreAudience(), new AlwaysFailAudience());
  }

  private JsonTokenParser getJsonTokenParserNoVerifiers() {
    VerifierProvider noLocator = (signerId, keyId) -> null;
    VerifierProviders noLocators = new VerifierProviders();
    noLocators.setVerifierProvider(SignatureAlgorithm.HS256, noLocator);
    return new JsonTokenParser(clock, noLocators, new IgnoreAudience());
  }

  private JsonTokenParser getJsonTokenParserNull() {
    return new JsonTokenParser(null, null);
  }

  private JsonTokenParser getJsonTokenParserLocatorsFromRuby() {
    return new JsonTokenParser(clock, locatorsFromRuby, new IgnoreAudience());
  }

=======
>>>>>>> 38dfb7af
}<|MERGE_RESOLUTION|>--- conflicted
+++ resolved
@@ -213,11 +213,7 @@
   }
 
   public void testDeserialize_noSignature() throws Exception {
-<<<<<<< HEAD
-    JsonTokenParser parser = getJsonTokenParser();
-=======
-    JsonTokenParser parser = new JsonTokenParser(clock, locators, new IgnoreAudience());
->>>>>>> 38dfb7af
+    JsonTokenParser parser = getJsonTokenParser();
     assertThrows(
         IllegalStateException.class,
         () -> parser.deserialize(TOKEN_STRING_2PARTS)
@@ -225,16 +221,11 @@
   }
 
   public void testDeserialize_emptySignature() throws Exception {
-<<<<<<< HEAD
-    JsonTokenParser parser = getJsonTokenParser();
-=======
-    JsonTokenParser parser = new JsonTokenParser(clock, locators, new IgnoreAudience());
->>>>>>> 38dfb7af
+    JsonTokenParser parser = getJsonTokenParser();
     assertThrows(
         IllegalStateException.class,
         () -> parser.deserialize(TOKEN_STRING_EMPTY_SIG)
     );
-<<<<<<< HEAD
   }
 
   public void testDeserialize_unsupportedSignatureAlgorithm() throws Exception {
@@ -252,12 +243,6 @@
 
   public void testDeserialize_corruptHeader() throws Exception {
     JsonTokenParser parser = getJsonTokenParser();
-=======
-  }
-
-  public void testDeserialize_corruptHeader() throws Exception {
-    JsonTokenParser parser = new JsonTokenParser(clock, locators, new IgnoreAudience());
->>>>>>> 38dfb7af
     assertThrows(
         JsonParseException.class,
         () -> parser.deserialize(TOKEN_STRING_CORRUPT_HEADER)
@@ -265,11 +250,7 @@
   }
 
   public void testDeserialize_corruptPayload() throws Exception {
-<<<<<<< HEAD
-    JsonTokenParser parser = getJsonTokenParser();
-=======
-    JsonTokenParser parser = new JsonTokenParser(clock, locators, new IgnoreAudience());
->>>>>>> 38dfb7af
+    JsonTokenParser parser = getJsonTokenParser();
     assertThrows(
         JsonParseException.class,
         () -> parser.deserialize(TOKEN_STRING_CORRUPT_PAYLOAD)
@@ -415,7 +396,6 @@
         SignatureException.class,
         () -> parser.verifyAndDeserialize(tamperedToken)
     );
-<<<<<<< HEAD
   }
 
   private JsonToken getJsonTokenToVerify(String tokenString) {
@@ -433,8 +413,6 @@
       header.addProperty(JsonToken.ALGORITHM_HEADER, "HS512");
     }
     return new JsonToken(header, getFullPayload(), clock, tokenString);
-=======
->>>>>>> 38dfb7af
   }
 
   private boolean verifyTimeFrame(Instant issuedAt, Instant expiration) throws Exception {
@@ -470,7 +448,6 @@
     return checkToken;
   }
 
-<<<<<<< HEAD
   private List<Verifier> getVerifiers() {
     return locators.getVerifierProvider(SignatureAlgorithm.HS256)
         .findVerifier("google.com", "key2");
@@ -498,7 +475,4 @@
   private JsonTokenParser getJsonTokenParserLocatorsFromRuby() {
     return new JsonTokenParser(clock, locatorsFromRuby, new IgnoreAudience());
   }
-
-=======
->>>>>>> 38dfb7af
 }