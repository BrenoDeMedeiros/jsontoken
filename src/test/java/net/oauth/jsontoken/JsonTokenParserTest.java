/**
 * Copyright 2020 Google LLC
 *
 * Licensed under the Apache License, Version 2.0 (the "License");
 * you may not use this file except in compliance with the License.
 * You may obtain a copy of the License at
 *
 *      http://www.apache.org/licenses/LICENSE-2.0
 *
 * Unless required by applicable law or agreed to in writing, software
 * distributed under the License is distributed on an "AS IS" BASIS,
 * WITHOUT WARRANTIES OR CONDITIONS OF ANY KIND, either express or implied.
 * See the License for the specific language governing permissions and
 * limitations under the License.
 *
 */
package net.oauth.jsontoken;

import static org.junit.Assert.assertThrows;

import com.google.common.base.Splitter;
import com.google.gson.Gson;
import com.google.gson.JsonObject;
import com.google.gson.JsonParseException;
import com.google.gson.JsonParser;

import net.oauth.jsontoken.crypto.HmacSHA256Signer;
import net.oauth.jsontoken.crypto.RsaSHA256Signer;

import net.oauth.jsontoken.crypto.SignatureAlgorithm;
import net.oauth.jsontoken.crypto.Verifier;
import net.oauth.jsontoken.discovery.VerifierProvider;
import net.oauth.jsontoken.discovery.VerifierProviders;
import org.apache.commons.codec.binary.Base64;
import org.apache.commons.codec.binary.StringUtils;
import org.joda.time.Duration;
import org.joda.time.Instant;

import java.security.SignatureException;
import java.util.ArrayList;
import java.util.List;
import java.util.regex.Pattern;

public class JsonTokenParserTest extends JsonTokenTestBase {

  private static final String TOKEN_STRING_ISSUER_NULL = "eyJhbGciOiJIUzI1NiIsImtpZCI6ImtleTIifQ.eyJpc3MiOm51bGwsImJhciI6MTUsImZvbyI6InNvbWUgdmFsdWUiLCJhdWQiOiJodHRwOi8vd3d3Lmdvb2dsZS5jb20iLCJpYXQiOjEyNzY2Njk3MjIsImV4cCI6MTI3NjY2OTcyM30.WPaa6PoLWPzNfnIBisBX9549kWeABSj9tXnwnPE4IJk";
  private static final String TOKEN_STRING_BAD_SIG = "eyJhbGciOiJIUzI1NiIsImtpZCI6ImtleTIifQ.eyJpc3MiOiJnb29nbGUuY29tIiwiYmFyIjoxNSwiZm9vIjoic29tZSB2YWx1ZSIsImF1ZCI6Imh0dHA6Ly93d3cuZ29vZ2xlLmNvbSIsImlhdCI6MTI3NjY2OTcyMiwiZXhwIjoxMjc2NjY5NzIzfQ.Wugb4nb5kLV3NTpOLaz9er5PhAI5mFehHst_33EUFHs";
  private static final String TOKEN_STRING_1PART = "eyJhbGciOiJIUzI1NiIsImtpZCI6ImtleTIifQ";
  private static final String TOKEN_STRING_2PARTS = "eyJhbGciOiJIUzI1NiIsImtpZCI6ImtleTIifQ.eyJpc3MiOiJnb29nbGUuY29tIiwiYmFyIjoxNSwiZm9vIjoic29tZSB2YWx1ZSIsImF1ZCI6Imh0dHA6Ly93d3cuZ29vZ2xlLmNvbSIsImlhdCI6MTI3NjY2OTcyMiwiZXhwIjoxMjc2NjY5NzIzfQ";
  private static final String TOKEN_STRING_EMPTY_SIG = "eyJhbGciOiJIUzI1NiIsImtpZCI6ImtleTIifQ.eyJpc3MiOiJnb29nbGUuY29tIiwiYmFyIjoxNSwiZm9vIjoic29tZSB2YWx1ZSIsImF1ZCI6Imh0dHA6Ly93d3cuZ29vZ2xlLmNvbSIsImlhdCI6MTI3NjY2OTcyMiwiZXhwIjoxMjc2NjY5NzIzfQ.";
  private static final String TOKEN_STRING_CORRUPT_HEADER = "fyJhbGciOiJIUzI1NiIsImtpZCI6ImtleTIifQ.eyJpc3MiOiJnb29nbGUuY29tIiwiYmFyIjoxNSwiZm9vIjoic29tZSB2YWx1ZSIsImF1ZCI6Imh0dHA6Ly93d3cuZ29vZ2xlLmNvbSIsImlhdCI6MTI3NjY2OTcyMiwiZXhwIjoxMjc2NjY5NzIzfQ.Xugb4nb5kLV3NTpOLaz9er5PhAI5mFehHst_33EUFHs";
  private static final String TOKEN_STRING_CORRUPT_PAYLOAD = "eyJhbGciOiJIUzI1NiIsImtpZCI6ImtleTIifQ.eyJpc3&&&&&nb29nbGUuY29tIiwiYmFyIjoxNSwiZm9vIjoic29tZSB2YWx1ZSIsImF1ZCI6Imh0dHA6Ly93d3cuZ29vZ2xlLmNvbSIsImlhdCI6MTI3NjY2OTcyMiwiZXhwIjoxMjc2NjY5NzIzfQ.Xugb4nb5kLV3NTpOLaz9er5PhAI5mFehHst_33EUFHs";
  private static final String TOKEN_STRING_UNSUPPORTED_SIGNATURE_ALGORITHM = "eyJhbGciOiJIUzUxMiIsImtpZCI6ImtleTIifQ.eyJpc3MiOiJnb29nbGUuY29tIiwiYmFyIjoxNSwiZm9vIjoic29tZSB2YWx1ZSIsImF1ZCI6Imh0dHA6Ly93d3cuZ29vZ2xlLmNvbSIsImlhdCI6MTI3NjY2OTcyMiwiZXhwIjoxMjc2NjY5NzIzfQ.44qsiZg1Hnf95N-2wNqd1htgDlE7X0BSUMMkboMcZ5QLKbmVATozMuzdoE0MAhU-IdWUuICFbzu_wcDEXDTLug";
  private static final String TOKEN_FROM_RUBY = "eyJhbGciOiAiSFMyNTYiLCAidHlwIjogIkpXVCJ9.eyJoZWxsbyI6ICJ3b3JsZCJ9.tvagLDLoaiJKxOKqpBXSEGy7SYSifZhjntgm9ctpyj8";

  public void testVerify_valid() throws Exception {
    JsonTokenParser parser = getJsonTokenParser();
    JsonToken checkToken = naiveDeserialize(TOKEN_STRING);
    parser.verify(checkToken, getVerifiers());
  }

  public void testVerify_issuedAtAfterExpiration() throws Exception {
    Instant issuedAt = clock.now();
    Instant expiration = issuedAt.minus(Duration.standardSeconds(1));
    assertFalse(verifyTimeFrame(issuedAt, expiration));
  }

  public void testVerify_issuedAtSkew() throws Exception {
    Instant issuedAt = clock.now().plus(SKEW.minus(Duration.standardSeconds(1)));
    Instant expiration = issuedAt.plus(Duration.standardSeconds(1));
    assertTrue(verifyTimeFrame(issuedAt, expiration));
  }

  public void testVerify_issuedAtTooMuchSkew() throws Exception {
    Instant issuedAt = clock.now().plus(SKEW.plus(Duration.standardSeconds(1)));
    Instant expiration = issuedAt.plus(Duration.standardSeconds(1));
    assertFalse(verifyTimeFrame(issuedAt, expiration));
  }

  public void testVerify_issuedAtNull() throws Exception {
    Instant expiration = clock.now().minus(SKEW.minus(Duration.standardSeconds(1)));
    assertTrue(verifyTimeFrame(null, expiration));
  }

  public void testVerify_expirationSkew() throws Exception {
    Instant expiration = clock.now().minus(SKEW.minus(Duration.standardSeconds(1)));
    Instant issuedAt = expiration.minus(Duration.standardSeconds(1));
    assertTrue(verifyTimeFrame(issuedAt, expiration));
  }

  public void testVerify_expirationTooMuchSkew() throws Exception {
    Instant expiration = clock.now().minus(SKEW.plus(Duration.standardSeconds(1)));
    Instant issuedAt = expiration.minus(Duration.standardSeconds(1));
    assertFalse(verifyTimeFrame(issuedAt, expiration));
  }

  public void testVerify_expirationNull() throws Exception {
    Instant issuedAt = clock.now().plus(SKEW.minus(Duration.standardSeconds(1)));
    assertTrue(verifyTimeFrame(issuedAt, null));
  }

  public void testVerify_issuedAtNullExpirationNull() throws Exception {
    assertTrue(verifyTimeFrame(null, null));
  }

  public void testVerify_futureToken() throws Exception {
    Instant issuedAt = clock.now().plus(SKEW.plus(Duration.standardSeconds(1)));
    Instant expiration = issuedAt.plus(Duration.standardDays(1));
    assertFalse(verifyTimeFrame(issuedAt, expiration));
  }

  public void testVerify_pastToken() throws Exception {
    Instant expiration = clock.now().minus(SKEW.plus(Duration.standardSeconds(1)));
    Instant issuedAt = expiration.minus(Duration.standardDays(1));
    assertFalse(verifyTimeFrame(issuedAt, expiration));
  }

  public void testVerify_badSignature() throws Exception {
    JsonTokenParser parser = getJsonTokenParser();
    JsonToken checkToken = naiveDeserialize(TOKEN_STRING_BAD_SIG);
    assertThrows(
        SignatureException.class,
        () -> parser.verify(checkToken, getVerifiers())
    );
  }

  public void testVerify_emptySignature() throws Exception {
    JsonTokenParser parser = getJsonTokenParser();
    JsonToken checkToken = naiveDeserialize(TOKEN_STRING_EMPTY_SIG);
    assertThrows(
        IllegalStateException.class,
        () -> parser.verify(checkToken, getVerifiers())
    );
  }

  public void testVerify_nullSignature() throws Exception {
    JsonTokenParser parser = getJsonTokenParser();
    JsonToken checkToken = naiveDeserialize(TOKEN_STRING_2PARTS);
    assertThrows(
        IllegalStateException.class,
        () -> parser.verify(checkToken, getVerifiers())
    );
  }

  public void testVerify_unsupportedSignatureAlgorithm() throws Exception {
    JsonTokenParser parser = getJsonTokenParser();
    JsonToken checkToken = naiveDeserialize(TOKEN_STRING_UNSUPPORTED_SIGNATURE_ALGORITHM);
    assertThrows(
        SignatureException.class,
        () -> parser.verify(checkToken, getVerifiers())
    );
  }

  public void testVerify_failChecker() throws Exception {
    JsonTokenParser parser = getJsonTokenParser(locators, new IgnoreAudience(), new AlwaysFailAudience());
    JsonToken checkToken = naiveDeserialize(TOKEN_STRING);
    assertThrows(
        SignatureException.class,
        () -> parser.verify(checkToken, getVerifiers())
    );
  }

  public void testVerify_noVerifiers() throws Exception {
    JsonTokenParser parser = getJsonTokenParser();
    JsonToken checkToken = naiveDeserialize(TOKEN_STRING);
    assertThrows(
        SignatureException.class,
        () -> parser.verify(checkToken, new ArrayList<>())
    );
  }

  public void testVerifyWithJsonToken_valid() throws Exception {
    JsonTokenParser parser = getJsonTokenParser();
    JsonToken checkToken = naiveDeserialize(TOKEN_STRING);
    parser.verify(checkToken);
  }

  public void testVerifyWithJsonToken_unsupportedSignature() throws Exception {
    JsonTokenParser parser = getJsonTokenParser();
    JsonToken checkToken = naiveDeserialize(TOKEN_STRING_UNSUPPORTED_SIGNATURE_ALGORITHM);
    assertThrows(
        IllegalArgumentException.class,
        () -> parser.verify(checkToken)
    );
  }

  public void testVerifyWithJsonToken_noVerifiers() throws Exception {
    VerifierProvider noLocator = (signerId, keyId) -> null;
    VerifierProviders noLocators = new VerifierProviders();
    noLocators.setVerifierProvider(SignatureAlgorithm.HS256, noLocator);

    JsonTokenParser parser = getJsonTokenParser(noLocators, new IgnoreAudience());
    JsonToken checkToken = naiveDeserialize(TOKEN_STRING);
    assertThrows(
        IllegalStateException.class,
        () -> parser.verify(checkToken)
    );
  }

  public void testDeserialize_valid() throws Exception {
    JsonTokenParser parser = getJsonTokenParser();
    JsonToken token = parser.deserialize(TOKEN_STRING);

    assertHeader(token);
    assertPayload(token);
  }

  public void testDeserialize_nullIssuer() throws Exception {
    JsonTokenParser parser = getJsonTokenParser(null);
    JsonToken token = parser.deserialize(TOKEN_STRING_ISSUER_NULL);
    assertNull(token.getIssuer());
  }

  public void testDeserialize_badSignature() throws Exception {
    JsonTokenParser parser = getJsonTokenParser();
    parser.deserialize(TOKEN_STRING_BAD_SIG);
  }

  public void testDeserialize_noSignature() throws Exception {
    JsonTokenParser parser = getJsonTokenParser();
    assertThrows(
        IllegalStateException.class,
        () -> parser.deserialize(TOKEN_STRING_2PARTS)
    );
  }

  public void testDeserialize_emptySignature() throws Exception {
<<<<<<< HEAD
    JsonTokenParser parser = getJsonTokenParser();
    assertThrows(
        IllegalStateException.class,
        () -> parser.deserialize(TOKEN_STRING_EMPTY_SIG)
    );
=======
    JsonTokenParser parser = new JsonTokenParser(clock, locators, new IgnoreAudience());
    parser.deserialize(TOKEN_STRING_EMPTY_SIG);
>>>>>>> 71b90ea0
  }

  public void testDeserialize_unsupportedSignatureAlgorithm() throws Exception {
    JsonTokenParser parser = getJsonTokenParser();
    parser.deserialize(TOKEN_STRING_UNSUPPORTED_SIGNATURE_ALGORITHM);
  }

  public void testDeserialize_headerOnly() throws Exception {
    JsonTokenParser parser = getJsonTokenParser();
    assertThrows(
        IllegalStateException.class,
        () -> parser.deserialize(TOKEN_STRING_1PART)
    );
  }

  public void testDeserialize_corruptHeader() throws Exception {
    JsonTokenParser parser = getJsonTokenParser();
    assertThrows(
        JsonParseException.class,
        () -> parser.deserialize(TOKEN_STRING_CORRUPT_HEADER)
    );
  }

  public void testDeserialize_corruptPayload() throws Exception {
    JsonTokenParser parser = getJsonTokenParser();
    assertThrows(
        JsonParseException.class,
        () -> parser.deserialize(TOKEN_STRING_CORRUPT_PAYLOAD)
    );
  }

  public void testVerifyAndDeserialize_valid() throws Exception {
    JsonTokenParser parser = getJsonTokenParser();
    JsonToken token = parser.verifyAndDeserialize(TOKEN_STRING);
    assertHeader(token);
    assertPayload(token);
  }

  public void testVerifyAndDeserialize_deserializeFail() throws Exception {
    JsonTokenParser parser = getJsonTokenParser();
    assertThrows(
        JsonParseException.class,
        () -> parser.verifyAndDeserialize(TOKEN_STRING_CORRUPT_PAYLOAD)
    );
  }

  public void testVerifyAndDeserialize_verifyFail() throws Exception {
    JsonTokenParser parser = getJsonTokenParser();
    assertThrows(
        SignatureException.class,
        () -> parser.verifyAndDeserialize(TOKEN_STRING_BAD_SIG)
    );
  }

  public void testVerifyAndDeserialize_tokenFromRuby() throws Exception {
    JsonTokenParser parser = getJsonTokenParser(locatorsFromRuby, new IgnoreAudience());
    JsonToken token = parser.verifyAndDeserialize(TOKEN_FROM_RUBY);

    assertEquals(SignatureAlgorithm.HS256, token.getSignatureAlgorithm());
    assertEquals("JWT", token.getHeader().get(JsonToken.TYPE_HEADER).getAsString());
    assertEquals("world", token.getParamAsPrimitive("hello").getAsString());
  }

  public void testSignatureIsValid_valid() throws Exception {
    JsonTokenParser parser = getJsonTokenParser();
    assertTrue(parser.signatureIsValid(TOKEN_STRING, getVerifiers()));
  }

  public void testSignatureIsValid_badSignature() throws Exception {
    JsonTokenParser parser = getJsonTokenParser();
    assertFalse(parser.signatureIsValid(TOKEN_STRING_BAD_SIG, getVerifiers()));
  }

  public void testSignatureIsValid_emptySignature() throws Exception {
    JsonTokenParser parser = getJsonTokenParser();
    assertThrows(
        IllegalStateException.class,
        () -> parser.signatureIsValid(TOKEN_STRING_EMPTY_SIG, getVerifiers())
    );
  }

  public void testSignatureIsValid_nullSignature() throws Exception {
    JsonTokenParser parser = getJsonTokenParser();
    assertThrows(
        IllegalStateException.class,
        () -> parser.signatureIsValid(TOKEN_STRING_2PARTS, getVerifiers())
    );
  }

  public void testExpirationIsValid_futureExpiration() throws Exception {
    JsonTokenParser parser = getJsonTokenParser();
    Instant expiration = clock.now().plus(Duration.standardSeconds(1));
    JsonToken checkToken = getJsonTokenWithTimeRange(null, expiration);

    assertTrue(parser.expirationIsValid(checkToken, clock.now()));
  }

  public void testExpirationIsValid_pastExpiration() throws Exception {
    JsonTokenParser parser = getJsonTokenParser();
    Instant expiration = clock.now().minus(Duration.standardSeconds(1));
    JsonToken checkToken = getJsonTokenWithTimeRange(null, expiration);

    assertFalse(parser.expirationIsValid(checkToken, clock.now()));
  }

  public void testExpirationIsValid_nullExpiration() throws Exception {
    JsonTokenParser parser = getJsonTokenParser();
    JsonToken checkToken = getJsonTokenWithTimeRange(null, null);

    assertTrue(parser.expirationIsValid(checkToken, clock.now()));
  }

  public void testIssuedAtIsValid_pastIssuedAt() throws Exception {
    JsonTokenParser parser = getJsonTokenParser();
    Instant issuedAt = clock.now().minus(Duration.standardSeconds(1));
    JsonToken checkToken = getJsonTokenWithTimeRange(issuedAt, null);

    assertTrue(parser.issuedAtIsValid(checkToken, clock.now()));
  }

  public void testIssuedAtIsValid_futureIssuedAt() throws Exception {
    JsonTokenParser parser = getJsonTokenParser();
    Instant issuedAt = clock.now().plus(Duration.standardSeconds(1));
    JsonToken checkToken = getJsonTokenWithTimeRange(issuedAt, null);

    assertFalse(parser.issuedAtIsValid(checkToken, clock.now()));
  }

  public void testIssuedAtIsValid_nullIssuedAt() throws Exception {
    JsonTokenParser parser = getJsonTokenParser();
    JsonToken checkToken = getJsonTokenWithTimeRange(null, null);

    assertTrue(parser.issuedAtIsValid(checkToken, clock.now()));
  }

  public void testPublicKey() throws Exception {
    RsaSHA256Signer signer = new RsaSHA256Signer("google.com", "key1", privateKey);

    JsonToken token = new JsonToken(signer, clock);
    token.setParam("bar", 15);
    token.setParam("foo", "some value");
    token.setExpiration(clock.now().withDurationAdded(60, 1));

    String tokenString = token.serializeAndSign();

    assertNotNull(token.toString());

    JsonTokenParser parser = getJsonTokenParser();
    token = parser.verifyAndDeserialize(tokenString);
    assertEquals("google.com", token.getIssuer());
    assertEquals(15, token.getParamAsPrimitive("bar").getAsLong());
    assertEquals("some value", token.getParamAsPrimitive("foo").getAsString());

    // now test what happens if we tamper with the token
    JsonObject payload = new JsonParser().parse(
        StringUtils.newStringUtf8(Base64.decodeBase64(tokenString.split(Pattern.quote("."))[1])))
        .getAsJsonObject();
    payload.remove("bar");
    payload.addProperty("bar", 14);
    String payloadString = new Gson().toJson(payload);
    String[] parts = tokenString.split("\\.");
    parts[1] = Base64.encodeBase64URLSafeString(payloadString.getBytes());
    assertEquals(3, parts.length);

    String tamperedToken = parts[0] + "." + parts[1] + "." + parts[2];

    assertThrows(
        SignatureException.class,
        () -> parser.verifyAndDeserialize(tamperedToken)
    );
  }

  private boolean verifyTimeFrame(Instant issuedAt, Instant expiration) throws Exception {
    JsonTokenParser parser = getJsonTokenParser();
    JsonToken checkToken = getJsonTokenWithTimeRange(issuedAt, expiration);

    try {
      parser.verify(checkToken);
      return true;
    } catch (IllegalStateException e) {
      return false;
    }
  }

  private JsonToken getJsonTokenWithTimeRange(Instant issuedAt, Instant expiration) throws Exception {
    HmacSHA256Signer signer = new HmacSHA256Signer("google.com", "key2", SYMMETRIC_KEY);
    JsonToken token = new JsonToken(signer, clock);
    if (issuedAt != null) {
      token.setIssuedAt(issuedAt);
    }

    if (expiration != null) {
      token.setExpiration(expiration);
    }

    return new JsonToken(
        token.getHeader(), token.getPayloadAsJsonObject(), clock, token.serializeAndSign());
  }

  /**
   * Deserializes the token string such that tokenStrings without signatures are allowed.
   * Only supports token strings with at least two parts.
   */
  private JsonToken naiveDeserialize(String tokenString) {
    List<String> pieces = Splitter.on(JsonTokenUtil.DELIMITER).splitToList(tokenString);
    JsonParser jsonParser = new JsonParser();
    JsonObject header = jsonParser.parse(JsonTokenUtil.fromBase64ToJsonString(pieces.get(0))).getAsJsonObject();
    JsonObject payload = jsonParser.parse(JsonTokenUtil.fromBase64ToJsonString(pieces.get(1))).getAsJsonObject();
    return new JsonToken(header, payload, clock, tokenString);
  }

  private List<Verifier> getVerifiers() {
    return locators.getVerifierProvider(SignatureAlgorithm.HS256)
        .findVerifier("google.com", "key2");
  }

  private JsonTokenParser getJsonTokenParser() {
    return new JsonTokenParser(clock, locators, new IgnoreAudience());
  }

  private JsonTokenParser getJsonTokenParser(VerifierProviders providers, Checker... checkers) {
    return new JsonTokenParser(clock, providers, checkers);
  }
}<|MERGE_RESOLUTION|>--- conflicted
+++ resolved
@@ -128,7 +128,7 @@
     JsonTokenParser parser = getJsonTokenParser();
     JsonToken checkToken = naiveDeserialize(TOKEN_STRING_EMPTY_SIG);
     assertThrows(
-        IllegalStateException.class,
+        SignatureException.class,
         () -> parser.verify(checkToken, getVerifiers())
     );
   }
@@ -225,16 +225,8 @@
   }
 
   public void testDeserialize_emptySignature() throws Exception {
-<<<<<<< HEAD
-    JsonTokenParser parser = getJsonTokenParser();
-    assertThrows(
-        IllegalStateException.class,
-        () -> parser.deserialize(TOKEN_STRING_EMPTY_SIG)
-    );
-=======
     JsonTokenParser parser = new JsonTokenParser(clock, locators, new IgnoreAudience());
     parser.deserialize(TOKEN_STRING_EMPTY_SIG);
->>>>>>> 71b90ea0
   }
 
   public void testDeserialize_unsupportedSignatureAlgorithm() throws Exception {
@@ -310,10 +302,7 @@
 
   public void testSignatureIsValid_emptySignature() throws Exception {
     JsonTokenParser parser = getJsonTokenParser();
-    assertThrows(
-        IllegalStateException.class,
-        () -> parser.signatureIsValid(TOKEN_STRING_EMPTY_SIG, getVerifiers())
-    );
+    assertFalse(parser.signatureIsValid(TOKEN_STRING_EMPTY_SIG, getVerifiers()));
   }
 
   public void testSignatureIsValid_nullSignature() throws Exception {
