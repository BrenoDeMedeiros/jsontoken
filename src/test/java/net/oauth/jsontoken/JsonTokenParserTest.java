/**
 * Copyright 2010 Google Inc.
 *
 * Licensed under the Apache License, Version 2.0 (the "License");
 * you may not use this file except in compliance with the License.
 * You may obtain a copy of the License at
 *
 *      http://www.apache.org/licenses/LICENSE-2.0
 *
 * Unless required by applicable law or agreed to in writing, software
 * distributed under the License is distributed on an "AS IS" BASIS,
 * WITHOUT WARRANTIES OR CONDITIONS OF ANY KIND, either express or implied.
 * See the License for the specific language governing permissions and
 * limitations under the License.
 *
 */
package net.oauth.jsontoken;

import com.google.gson.Gson;
import com.google.gson.JsonObject;
import com.google.gson.JsonParseException;
import com.google.gson.JsonParser;

import net.oauth.jsontoken.crypto.HmacSHA256Signer;
import net.oauth.jsontoken.crypto.RsaSHA256Signer;

import net.oauth.jsontoken.crypto.SignatureAlgorithm;
<<<<<<< HEAD
import net.oauth.jsontoken.crypto.Verifier;
import net.oauth.jsontoken.discovery.VerifierProvider;
import net.oauth.jsontoken.discovery.VerifierProviders;
=======
>>>>>>> d5976dbc
import org.apache.commons.codec.binary.Base64;
import org.apache.commons.codec.binary.StringUtils;
import org.joda.time.Duration;
import org.joda.time.Instant;

import java.security.SignatureException;
import java.util.List;
import java.util.regex.Pattern;

public class JsonTokenParserTest extends JsonTokenTestBase {

<<<<<<< HEAD
  private static final String TOKEN_STRING_ISSUER_NULL = "eyJhbGciOiJIUzI1NiIsImtpZCI6ImtleTIifQ.eyJpc3MiOm51bGwsImJhciI6MTUsImZvbyI6InNvbWUgdmFsdWUiLCJhdWQiOiJodHRwOi8vd3d3Lmdvb2dsZS5jb20iLCJpYXQiOjEyNzY2Njk3MjIsImV4cCI6MTI3NjY2OTcyM30.WPaa6PoLWPzNfnIBisBX9549kWeABSj9tXnwnPE4IJk";
  private static final String TOKEN_STRING_BAD_SIG = "eyJhbGciOiJIUzI1NiIsImtpZCI6ImtleTIifQ.eyJpc3MiOiJnb29nbGUuY29tIiwiYmFyIjoxNSwiZm9vIjoic29tZSB2YWx1ZSIsImF1ZCI6Imh0dHA6Ly93d3cuZ29vZ2xlLmNvbSIsImlhdCI6MTI3NjY2OTcyMiwiZXhwIjoxMjc2NjY5NzIzfQ.Wugb4nb5kLV3NTpOLaz9er5PhAI5mFehHst_33EUFHs";
  private static final String TOKEN_STRING_1PART = "eyJhbGciOiJIUzI1NiIsImtpZCI6ImtleTIifQ";
  private static final String TOKEN_STRING_2PARTS = "eyJhbGciOiJIUzI1NiIsImtpZCI6ImtleTIifQ.eyJpc3MiOiJnb29nbGUuY29tIiwiYmFyIjoxNSwiZm9vIjoic29tZSB2YWx1ZSIsImF1ZCI6Imh0dHA6Ly93d3cuZ29vZ2xlLmNvbSIsImlhdCI6MTI3NjY2OTcyMiwiZXhwIjoxMjc2NjY5NzIzfQ";
  private static final String TOKEN_STRING_EMPTY_SIG = "eyJhbGciOiJIUzI1NiIsImtpZCI6ImtleTIifQ.eyJpc3MiOiJnb29nbGUuY29tIiwiYmFyIjoxNSwiZm9vIjoic29tZSB2YWx1ZSIsImF1ZCI6Imh0dHA6Ly93d3cuZ29vZ2xlLmNvbSIsImlhdCI6MTI3NjY2OTcyMiwiZXhwIjoxMjc2NjY5NzIzfQ.";
  private static final String TOKEN_STRING_CORRUPT_HEADER = "fyJhbGciOiJIUzI1NiIsImtpZCI6ImtleTIifQ.eyJpc3MiOiJnb29nbGUuY29tIiwiYmFyIjoxNSwiZm9vIjoic29tZSB2YWx1ZSIsImF1ZCI6Imh0dHA6Ly93d3cuZ29vZ2xlLmNvbSIsImlhdCI6MTI3NjY2OTcyMiwiZXhwIjoxMjc2NjY5NzIzfQ.Xugb4nb5kLV3NTpOLaz9er5PhAI5mFehHst_33EUFHs";
  private static final String TOKEN_STRING_CORRUPT_PAYLOAD = "eyJhbGciOiJIUzI1NiIsImtpZCI6ImtleTIifQ.eyJpc3&&&&&nb29nbGUuY29tIiwiYmFyIjoxNSwiZm9vIjoic29tZSB2YWx1ZSIsImF1ZCI6Imh0dHA6Ly93d3cuZ29vZ2xlLmNvbSIsImlhdCI6MTI3NjY2OTcyMiwiZXhwIjoxMjc2NjY5NzIzfQ.Xugb4nb5kLV3NTpOLaz9er5PhAI5mFehHst_33EUFHs";
  private static final String TOKEN_STRING_UNSUPPORTED_SIGNATURE_ALGORITHM = "eyJhbGciOiJIUzUxMiIsImtpZCI6ImtleTIifQ.eyJpc3MiOiJnb29nbGUuY29tIiwiYmFyIjoxNSwiZm9vIjoic29tZSB2YWx1ZSIsImF1ZCI6Imh0dHA6Ly93d3cuZ29vZ2xlLmNvbSIsImlhdCI6MTI3NjY2OTcyMiwiZXhwIjoxMjc2NjY5NzIzfQ.44qsiZg1Hnf95N-2wNqd1htgDlE7X0BSUMMkboMcZ5QLKbmVATozMuzdoE0MAhU-IdWUuICFbzu_wcDEXDTLug";
=======
  private static final String TOKEN_STRING_ISSUER_NULL = "eyJhbGciOiJIUzI1NiIsImtpZCI6ImtleTIifQ.eyJpc3MiOm51bGwsImJhciI6MTUsImZvbyI6InNvbWUgdmFsdWUiLCJhdWQiOiJodHRwOi8vd3d3Lmdvb2dsZS5jb20iLCJpYXQiOjEyNzY2Njk3MjIsImV4cCI6MTI3NjY2OTcyMn0.jKcuP6BR_-cKpQv2XdFLguYgOxw4ahkZiqjcgrQcm70";
  private static final String TOKEN_STRING_BAD_SIG = "eyJhbGciOiJIUzI1NiIsImtpZCI6ImtleTIifQ.eyJpc3MiOiJnb29nbGUuY29tIiwiYmFyIjoxNSwiZm9vIjoic29tZSB2YWx1ZSIsImF1ZCI6Imh0dHA6Ly93d3cuZ29vZ2xlLmNvbSIsImlhdCI6MTI3NjY2OTcyMiwiZXhwIjoxMjc2NjY5NzIyfQ.jKcuP6BR_";
  private static final String TOKEN_STRING_2PARTS = "eyJhbGciOiJIUzI1NiIsImtpZCI6ImtleTIifQ.eyJpc3MiOiJnb29nbGUuY29tIiwiYmFyIjoxNSwiZm9vIjoic29tZSB2YWx1ZSIsImF1ZCI6Imh0dHA6Ly93d3cuZ29vZ2xlLmNvbSIsImlhdCI6MTI3NjY2OTcyMiwiZXhwIjoxMjc2NjY5NzIyfQ";
  private static final String TOKEN_STRING_EMPTY_SIG = "eyJhbGciOiJIUzI1NiIsImtpZCI6ImtleTIifQ.eyJpc3MiOiJnb29nbGUuY29tIiwiYmFyIjoxNSwiZm9vIjoic29tZSB2YWx1ZSIsImF1ZCI6Imh0dHA6Ly93d3cuZ29vZ2xlLmNvbSIsImlhdCI6MTI3NjY2OTcyMiwiZXhwIjoxMjc2NjY5NzIyfQ.";
  private static final String TOKEN_STRING_CORRUPT_HEADER = "0yJ0bGci0iJIUzI0NiIsIm0pZCI60mtleT0ifQ.eyJpc3MiOiJnb29nbGUuY29tIiwiYmFyIjoxNSwiZm9vIjoic29tZSB2YWx1ZSIsImF1ZCI6Imh0dHA6Ly93d3cuZ29vZ2xlLmNvbSIsImlhdCI6MTI3NjY2OTcyMiwiZXhwIjoxMjc2NjY5NzIyfQ.jKcuP6BR_-cKpQv2XdFLguYgOxw4ahkZiqjcgrQcm70";
  private static final String TOKEN_STRING_CORRUPT_PAYLOAD = "eyJhbGciOiJIUzI1NiIsImtpZCI6ImtleTIifQ.eyJpc3&&&&&XtOiJnb290bGUuY20tIiwiYmFyIjoxNSwiZm9vIjoic290ZSB2YWx1ZSIsImF1ZCI6Imh0dHA6Ly93d3cuZ29vZ2xlLmNvbSIsImlhdCI6MTI3NjY2OTcyMiwiZXhwIjoxMjc2NjY5NzIyfQ.jKcuP6BR_-cKpQv2XdFLguYgOxw4ahkZiqjcgrQcm70";
>>>>>>> d5976dbc
  private static final String TOKEN_FROM_RUBY = "eyJhbGciOiAiSFMyNTYiLCAidHlwIjogIkpXVCJ9.eyJoZWxsbyI6ICJ3b3JsZCJ9.tvagLDLoaiJKxOKqpBXSEGy7SYSifZhjntgm9ctpyj8";

  public void testVerify_issuedAtAfterExpiration() throws Exception {
    Instant issuedAt = clock.now();
    Instant expiration = issuedAt.minus(Duration.standardSeconds(1));
    assertFalse(verifyTimeFrame(issuedAt, expiration));
  }

  public void testVerify_issuedAtSkew() throws Exception {
    Instant issuedAt = clock.now().plus(SKEW.minus(Duration.standardSeconds(1)));
    Instant expiration = issuedAt.plus(Duration.standardSeconds(1));
    assertTrue(verifyTimeFrame(issuedAt, expiration));
  }

  public void testVerify_issuedAtTooMuchSkew() throws Exception {
    Instant issuedAt = clock.now().plus(SKEW.plus(Duration.standardSeconds(1)));
    Instant expiration = issuedAt.plus(Duration.standardSeconds(1));
    assertFalse(verifyTimeFrame(issuedAt, expiration));
  }

  public void testVerify_issuedAtNull() throws Exception {
    Instant expiration = clock.now().minus(SKEW.minus(Duration.standardSeconds(1)));
    assertTrue(verifyTimeFrame(null, expiration));
  }

  public void testVerify_expirationSkew() throws Exception {
    Instant expiration = clock.now().minus(SKEW.minus(Duration.standardSeconds(1)));
    Instant issuedAt = expiration.minus(Duration.standardSeconds(1));
    assertTrue(verifyTimeFrame(issuedAt, expiration));
  }

  public void testVerify_expirationTooMuchSkew() throws Exception {
    Instant expiration = clock.now().minus(SKEW.plus(Duration.standardSeconds(1)));
    Instant issuedAt = expiration.minus(Duration.standardSeconds(1));
    assertFalse(verifyTimeFrame(issuedAt, expiration));
  }

  public void testVerify_expirationNull() throws Exception {
    Instant issuedAt = clock.now().plus(SKEW.minus(Duration.standardSeconds(1)));
    assertTrue(verifyTimeFrame(issuedAt, null));
  }

  public void testVerify_issuedAtNullExpirationNull() throws Exception {
<<<<<<< HEAD
    assertTrue((verifyTimeFrame(null, null)));
=======
    assertTrue(verifyTimeFrame(null, null));
>>>>>>> d5976dbc
  }

  public void testVerify_futureToken() throws Exception {
    Instant issuedAt = clock.now().plus(SKEW.plus(Duration.standardSeconds(1)));
    Instant expiration = issuedAt.plus(Duration.standardDays(1));
    assertFalse(verifyTimeFrame(issuedAt, expiration));
  }

  public void testVerify_pastToken() throws Exception {
    Instant expiration = clock.now().minus(SKEW.plus(Duration.standardSeconds(1)));
    Instant issuedAt = expiration.minus(Duration.standardDays(1));
    assertFalse(verifyTimeFrame(issuedAt, expiration));
  }

<<<<<<< HEAD
  public void testVerify_validSignature() throws Exception {
    assertTrue(verifySignature(TOKEN_STRING));
  }

  public void testVerify_badSignature() throws Exception {
    assertFalse(verifySignature(TOKEN_STRING_BAD_SIG));
  }

  public void testVerify_emptySignature() throws Exception {
    verifyExpectIllegalStateException(TOKEN_STRING_EMPTY_SIG);
  }

  public void testVerify_nullSignature() throws Exception {
    verifyExpectIllegalStateException(TOKEN_STRING_2PARTS);
  }

  public void testVerify_unsupportedSignatureAlgorithm() throws Exception {
    JsonTokenParser parser = new JsonTokenParser(clock, locators, new IgnoreAudience());
    JsonToken checkToken = getJsonTokenToVerify(TOKEN_STRING_UNSUPPORTED_SIGNATURE_ALGORITHM);
    try {
      parser.verify(checkToken);
      fail("Expected IllegalArgumentException");
    } catch (IllegalArgumentException e) {
      // expected
    }
  }

  public void testVerify_failChecker() throws Exception {
    JsonTokenParser parser = new JsonTokenParser(clock, locators, new IgnoreAudience(), new AlwaysFailAudience());
    JsonToken checkToken = getJsonTokenToVerify(TOKEN_STRING);
    try {
      parser.verify(checkToken);
      fail("Expected SignatureException");
    } catch (SignatureException e) {
      // expected
    }
  }

  public void testVerify_noVerifiers() throws Exception {
    VerifierProvider failLocator = new VerifierProvider() {
      @Override
      public List<Verifier> findVerifier(String signerId, String keyId) {
        return null;
      }
    };
    VerifierProviders providers = new VerifierProviders();
    providers.setVerifierProvider(SignatureAlgorithm.HS256, failLocator);

    JsonTokenParser parser = new JsonTokenParser(clock, providers, new IgnoreAudience());
    JsonToken checkToken = getJsonTokenToVerify(TOKEN_STRING);
    try {
      parser.verify(checkToken);
      fail("Expected IllegalStateException");
    } catch (IllegalStateException e) {
      // expected
    }
  }

  public void testDeserialize_valid() throws Exception {
    JsonTokenParser parser = new JsonTokenParser(clock, locators, new IgnoreAudience(), new AlwaysFailAudience());
    JsonToken token = parser.deserialize(TOKEN_STRING);

    assertEquals("google.com", token.getIssuer());
    assertEquals("http://www.google.com", token.getAudience());
    assertEquals(SignatureAlgorithm.HS256, token.getSignatureAlgorithm());
    assertEquals("key2", token.getKeyId());
    assertEquals(new Instant(1276669722000L), token.getIssuedAt());
    assertEquals(new Instant(1276669723000L), token.getExpiration());
    assertEquals(15, token.getParamAsPrimitive("bar").getAsLong());
    assertEquals("some value", token.getParamAsPrimitive("foo").getAsString());
  }

  public void testDeserialize_nullIssuer() throws Exception {
    JsonTokenParser parser = new JsonTokenParser(null, null, new IgnoreAudience(), new AlwaysFailAudience());
    JsonToken token = parser.deserialize(TOKEN_STRING_ISSUER_NULL);
    assertNull(token.getIssuer());
  }

  public void testDeserialize_badSignature() throws Exception {
    JsonTokenParser parser = new JsonTokenParser(clock, locators, new IgnoreAudience(), new AlwaysFailAudience());
    parser.deserialize(TOKEN_STRING_BAD_SIG);
  }

  public void testDeserialize_unsupportedSignatureAlgorithm() throws Exception {
    JsonTokenParser parser = new JsonTokenParser(clock, locators, new IgnoreAudience(), new AlwaysFailAudience());
    parser.deserialize(TOKEN_STRING_UNSUPPORTED_SIGNATURE_ALGORITHM);
  }

  public void testDeserialize_nullSignature() throws Exception {
    deserializeExpectIllegalStateException(TOKEN_STRING_2PARTS);
  }

  public void testDeserialize_emptySignature() throws Exception {
    deserializeExpectIllegalStateException(TOKEN_STRING_EMPTY_SIG);
  }

  public void testDeserialize_headerOnly() throws Exception {
    deserializeExpectIllegalStateException(TOKEN_STRING_1PART);
  }

  public void testDeserialize_corruptHeader() throws Exception {
    deserializeExpectJsonParseException(TOKEN_STRING_CORRUPT_HEADER);
  }

  public void testDeserialize_corruptPayload() throws Exception {
    deserializeExpectJsonParseException(TOKEN_STRING_CORRUPT_PAYLOAD);
  }

=======
  public void testDeserialize_valid() throws Exception {
    JsonTokenParser parser = new JsonTokenParser(clock, locators, new IgnoreAudience());
    JsonToken token = parser.deserialize(TOKEN_STRING);

    assertEquals("google.com", token.getIssuer());
    assertEquals("http://www.google.com", token.getAudience());
    assertEquals(SignatureAlgorithm.HS256, token.getSignatureAlgorithm());
    assertEquals("key2", token.getKeyId());
    assertEquals(new Instant(1276669722000L), token.getIssuedAt());
    assertEquals(new Instant(1276669723000L), token.getExpiration());
    assertEquals(15, token.getParamAsPrimitive("bar").getAsLong());
    assertEquals("some value", token.getParamAsPrimitive("foo").getAsString());
  }

  public void testDeserialize_nullIssuer() throws Exception {
    JsonTokenParser parser = new JsonTokenParser(null, null);
    JsonToken token = parser.deserialize(TOKEN_STRING_ISSUER_NULL);
    assertNull(token.getIssuer());
  }

  public void testDeserialize_badSignature() throws Exception {
    JsonTokenParser parser = new JsonTokenParser(clock, locators, new IgnoreAudience());
    parser.deserialize(TOKEN_STRING_BAD_SIG);
  }

  public void testDeserialize_noSignature() throws Exception {
    deserializeExpectIllegalStateException(TOKEN_STRING_2PARTS);
  }

  public void testDeserialize_emptySignature() throws Exception {
    deserializeExpectIllegalStateException(TOKEN_STRING_EMPTY_SIG);
  }

  public void testDeserialize_corruptHeader() throws Exception {
    deserializeExpectJsonParseException(TOKEN_STRING_CORRUPT_HEADER);
  }

  public void testDeserialize_corruptPayload() throws Exception {
    deserializeExpectJsonParseException(TOKEN_STRING_CORRUPT_PAYLOAD);
  }

>>>>>>> d5976dbc
  public void testVerifyAndDeserialize_valid() throws Exception {
    JsonTokenParser parser = new JsonTokenParser(clock, locators, new IgnoreAudience());
    JsonToken token = parser.verifyAndDeserialize(TOKEN_STRING);

    assertEquals("google.com", token.getIssuer());
    assertEquals("http://www.google.com", token.getAudience());
    assertEquals(SignatureAlgorithm.HS256, token.getSignatureAlgorithm());
    assertEquals("key2", token.getKeyId());
    assertEquals(new Instant(1276669722000L), token.getIssuedAt());
    assertEquals(new Instant(1276669723000L), token.getExpiration());
    assertEquals(15, token.getParamAsPrimitive("bar").getAsLong());
    assertEquals("some value", token.getParamAsPrimitive("foo").getAsString());
  }

  public void testVerifyAndDeserialize_tokenFromRuby() throws Exception {
    JsonTokenParser parser = new JsonTokenParser(clock, locatorsFromRuby, new IgnoreAudience());
    JsonToken token = parser.verifyAndDeserialize(TOKEN_FROM_RUBY);

    assertEquals(SignatureAlgorithm.HS256, token.getSignatureAlgorithm());
    assertEquals("JWT", token.getHeader().get(JsonToken.TYPE_HEADER).getAsString());
    assertEquals("world", token.getParamAsPrimitive("hello").getAsString());
  }

  public void testSignatureIsValid_valid() throws Exception {
    assertTrue(signatureIsValid(TOKEN_STRING));
  }

  public void testSignatureIsValid_badSignature() throws Exception {
    assertFalse(signatureIsValid(TOKEN_STRING_BAD_SIG));
  }

  public void testSignatureIsValid_emptySignature() throws Exception {
    signatureIsValidExpectIllegalStateException(TOKEN_STRING_EMPTY_SIG);
  }

  public void testSignatureIsValid_nullSignature() throws Exception {
    signatureIsValidExpectIllegalStateException(TOKEN_STRING_2PARTS);
  }

  public void testExpiration_futureExpiration() throws Exception {
    assertTrue(expirationIsValid(clock.now().plus(Duration.standardSeconds(1))));
  }

  public void testExpiration_pastExpiration() throws Exception {
    assertFalse(expirationIsValid(clock.now().minus(Duration.standardSeconds(1))));
  }

  public void testExpiration_nullExpiration() throws Exception {
    assertTrue(expirationIsValid(null));
  }

  public void testIssuedAt_pastIssuedAt() throws Exception {
    assertTrue(issuedAtIsValid(clock.now().minus(Duration.standardSeconds(1))));
  }

  public void testIssuedAt_futureIssuedAt() throws Exception {
    assertFalse(issuedAtIsValid(clock.now().plus(Duration.standardSeconds(1))));
  }

  public void testIssuedAt_nullIssuedAt() throws Exception {
    assertTrue(issuedAtIsValid(null));
  }

  public void testPublicKey() throws Exception {
    RsaSHA256Signer signer = new RsaSHA256Signer("google.com", "key1", privateKey);

    JsonToken token = new JsonToken(signer, clock);
    token.setParam("bar", 15);
    token.setParam("foo", "some value");
    token.setExpiration(clock.now().withDurationAdded(60, 1));

    String tokenString = token.serializeAndSign();

    assertNotNull(token.toString());

    JsonTokenParser parser = new JsonTokenParser(clock, locators, new IgnoreAudience());
    token = parser.verifyAndDeserialize(tokenString);
    assertEquals("google.com", token.getIssuer());
    assertEquals(15, token.getParamAsPrimitive("bar").getAsLong());
    assertEquals("some value", token.getParamAsPrimitive("foo").getAsString());

    // now test what happens if we tamper with the token
    JsonObject payload = new JsonParser().parse(
        StringUtils.newStringUtf8(Base64.decodeBase64(tokenString.split(Pattern.quote("."))[1])))
        .getAsJsonObject();
    payload.remove("bar");
    payload.addProperty("bar", 14);
    String payloadString = new Gson().toJson(payload);
    String[] parts = tokenString.split("\\.");
    parts[1] = Base64.encodeBase64URLSafeString(payloadString.getBytes());
    assertEquals(3, parts.length);

    String tamperedToken = parts[0] + "." + parts[1] + "." + parts[2];

    try {
      token = parser.verifyAndDeserialize(tamperedToken);
      fail("verification should have failed");
    } catch (SignatureException e) {
      // expected
    }
  }

<<<<<<< HEAD
  private JsonToken getJsonTokenToVerify(String tokenString) {
    // This function only supports a subset of the test token strings
    assertTrue(
        tokenString.equals(TOKEN_STRING)
            || tokenString.equals(TOKEN_STRING_BAD_SIG)
            || tokenString.equals(TOKEN_STRING_EMPTY_SIG)
            || tokenString.equals(TOKEN_STRING_2PARTS)
            || tokenString.equals(TOKEN_STRING_UNSUPPORTED_SIGNATURE_ALGORITHM)
    );

    JsonObject header = getFullHeader();
    if (tokenString.equals(TOKEN_STRING_UNSUPPORTED_SIGNATURE_ALGORITHM)) {
      header.addProperty(JsonToken.ALGORITHM_HEADER, "HS512");
    }
    return new JsonToken(header, getFullPayload(), clock, tokenString);
  }

=======
>>>>>>> d5976dbc
  private boolean verifyTimeFrame(Instant issuedAt, Instant expiration) throws Exception {
    HmacSHA256Signer signer = new HmacSHA256Signer("google.com", "key2", SYMMETRIC_KEY);
    JsonToken token = new JsonToken(signer, clock);
    if (issuedAt != null) {
      token.setIssuedAt(issuedAt);
    }
    if (expiration != null) {
      token.setExpiration(expiration);
    }
    token.setAudience("http://www.google.com");

    JsonTokenParser parser = new JsonTokenParser(clock, locators, new IgnoreAudience());
<<<<<<< HEAD
    JsonToken checkToken = new JsonToken(
        token.getHeader(),
        token.getPayloadAsJsonObject(),
        clock,
        token.serializeAndSign()
    );

=======
    JsonToken checkToken = parser.deserialize(token.serializeAndSign());
>>>>>>> d5976dbc
    try {
      parser.verify(checkToken);
      return true;
    } catch (IllegalStateException e) {
      return false;
    }
  }

<<<<<<< HEAD
  private boolean verifySignature(String tokenString) throws Exception {
    JsonTokenParser parser = new JsonTokenParser(clock, locators, new IgnoreAudience());
    JsonToken checkToken = getJsonTokenToVerify(tokenString);
    try {
      parser.verify(checkToken);
      return true;
    } catch (SignatureException e) {
      return false;
    }
  }

  private void verifyExpectIllegalStateException(String tokenString) throws Exception {
    JsonTokenParser parser = new JsonTokenParser(clock, locators, new IgnoreAudience());
    JsonToken token = getJsonTokenToVerify(TOKEN_STRING);
    JsonToken testToken = new JsonToken(
        token.getHeader(),
        token.getPayloadAsJsonObject(),
        clock,
        tokenString
    );

    try {
      parser.verify(testToken);
      fail("Expected IllegalStateException");
    } catch (IllegalStateException e) {
      // expected
    }
  }

=======
>>>>>>> d5976dbc
  private void deserializeExpectIllegalStateException(String tokenString) throws Exception {
    JsonTokenParser parser = new JsonTokenParser(clock, locators, new IgnoreAudience());
    try {
      parser.deserialize(tokenString);
      fail("Expected IllegalStateException");
    } catch (IllegalStateException e) {
      // expected
    }
  }

  private void deserializeExpectJsonParseException(String tokenString) throws Exception {
    JsonTokenParser parser = new JsonTokenParser(clock, locators, new IgnoreAudience());
    try {
      parser.deserialize(tokenString);
      fail("Expected JsonParseException");
    } catch (JsonParseException e) {
      // expected
    }
  }
<<<<<<< HEAD

  private boolean signatureIsValid(String tokenString) throws Exception {
    JsonTokenParser parser = new JsonTokenParser(clock, locators, new IgnoreAudience());
    List<Verifier> verifiers = locators.getVerifierProvider(SignatureAlgorithm.HS256)
        .findVerifier("google.com", "key2");
    return parser.signatureIsValid(tokenString, verifiers);
  }

  private void signatureIsValidExpectIllegalStateException(String tokenString) throws Exception {
    JsonTokenParser parser = new JsonTokenParser(clock, locators, new IgnoreAudience());
    List<Verifier> verifiers = locators.getVerifierProvider(SignatureAlgorithm.HS256)
        .findVerifier("google.com", "key2");

    try {
      parser.signatureIsValid(tokenString, verifiers);
      fail("Expected IllegalStateException");
    } catch (IllegalStateException e) {
      // expected
    }
  }

  private boolean expirationIsValid(Instant expiration) throws Exception {
    HmacSHA256Signer signer = new HmacSHA256Signer("google.com", "key2", SYMMETRIC_KEY);
    JsonToken token = new JsonToken(signer, clock);
    if (expiration != null) {
      token.setExpiration(expiration);
    }

    JsonTokenParser tokenParser = new JsonTokenParser(clock, locators, new IgnoreAudience());
    return tokenParser.expirationIsValid(token, clock.now());
  }

  private boolean issuedAtIsValid(Instant issuedAt) throws Exception {
    HmacSHA256Signer signer = new HmacSHA256Signer("google.com", "key2", SYMMETRIC_KEY);
    JsonToken token = new JsonToken(signer, clock);
    if (issuedAt != null) {
      token.setIssuedAt(issuedAt);
    }

    JsonTokenParser tokenParser = new JsonTokenParser(clock, locators, new IgnoreAudience());
    return tokenParser.issuedAtIsValid(token, clock.now());
  }
=======
>>>>>>> d5976dbc
}<|MERGE_RESOLUTION|>--- conflicted
+++ resolved
@@ -25,12 +25,9 @@
 import net.oauth.jsontoken.crypto.RsaSHA256Signer;
 
 import net.oauth.jsontoken.crypto.SignatureAlgorithm;
-<<<<<<< HEAD
 import net.oauth.jsontoken.crypto.Verifier;
 import net.oauth.jsontoken.discovery.VerifierProvider;
 import net.oauth.jsontoken.discovery.VerifierProviders;
-=======
->>>>>>> d5976dbc
 import org.apache.commons.codec.binary.Base64;
 import org.apache.commons.codec.binary.StringUtils;
 import org.joda.time.Duration;
@@ -42,7 +39,6 @@
 
 public class JsonTokenParserTest extends JsonTokenTestBase {
 
-<<<<<<< HEAD
   private static final String TOKEN_STRING_ISSUER_NULL = "eyJhbGciOiJIUzI1NiIsImtpZCI6ImtleTIifQ.eyJpc3MiOm51bGwsImJhciI6MTUsImZvbyI6InNvbWUgdmFsdWUiLCJhdWQiOiJodHRwOi8vd3d3Lmdvb2dsZS5jb20iLCJpYXQiOjEyNzY2Njk3MjIsImV4cCI6MTI3NjY2OTcyM30.WPaa6PoLWPzNfnIBisBX9549kWeABSj9tXnwnPE4IJk";
   private static final String TOKEN_STRING_BAD_SIG = "eyJhbGciOiJIUzI1NiIsImtpZCI6ImtleTIifQ.eyJpc3MiOiJnb29nbGUuY29tIiwiYmFyIjoxNSwiZm9vIjoic29tZSB2YWx1ZSIsImF1ZCI6Imh0dHA6Ly93d3cuZ29vZ2xlLmNvbSIsImlhdCI6MTI3NjY2OTcyMiwiZXhwIjoxMjc2NjY5NzIzfQ.Wugb4nb5kLV3NTpOLaz9er5PhAI5mFehHst_33EUFHs";
   private static final String TOKEN_STRING_1PART = "eyJhbGciOiJIUzI1NiIsImtpZCI6ImtleTIifQ";
@@ -51,14 +47,6 @@
   private static final String TOKEN_STRING_CORRUPT_HEADER = "fyJhbGciOiJIUzI1NiIsImtpZCI6ImtleTIifQ.eyJpc3MiOiJnb29nbGUuY29tIiwiYmFyIjoxNSwiZm9vIjoic29tZSB2YWx1ZSIsImF1ZCI6Imh0dHA6Ly93d3cuZ29vZ2xlLmNvbSIsImlhdCI6MTI3NjY2OTcyMiwiZXhwIjoxMjc2NjY5NzIzfQ.Xugb4nb5kLV3NTpOLaz9er5PhAI5mFehHst_33EUFHs";
   private static final String TOKEN_STRING_CORRUPT_PAYLOAD = "eyJhbGciOiJIUzI1NiIsImtpZCI6ImtleTIifQ.eyJpc3&&&&&nb29nbGUuY29tIiwiYmFyIjoxNSwiZm9vIjoic29tZSB2YWx1ZSIsImF1ZCI6Imh0dHA6Ly93d3cuZ29vZ2xlLmNvbSIsImlhdCI6MTI3NjY2OTcyMiwiZXhwIjoxMjc2NjY5NzIzfQ.Xugb4nb5kLV3NTpOLaz9er5PhAI5mFehHst_33EUFHs";
   private static final String TOKEN_STRING_UNSUPPORTED_SIGNATURE_ALGORITHM = "eyJhbGciOiJIUzUxMiIsImtpZCI6ImtleTIifQ.eyJpc3MiOiJnb29nbGUuY29tIiwiYmFyIjoxNSwiZm9vIjoic29tZSB2YWx1ZSIsImF1ZCI6Imh0dHA6Ly93d3cuZ29vZ2xlLmNvbSIsImlhdCI6MTI3NjY2OTcyMiwiZXhwIjoxMjc2NjY5NzIzfQ.44qsiZg1Hnf95N-2wNqd1htgDlE7X0BSUMMkboMcZ5QLKbmVATozMuzdoE0MAhU-IdWUuICFbzu_wcDEXDTLug";
-=======
-  private static final String TOKEN_STRING_ISSUER_NULL = "eyJhbGciOiJIUzI1NiIsImtpZCI6ImtleTIifQ.eyJpc3MiOm51bGwsImJhciI6MTUsImZvbyI6InNvbWUgdmFsdWUiLCJhdWQiOiJodHRwOi8vd3d3Lmdvb2dsZS5jb20iLCJpYXQiOjEyNzY2Njk3MjIsImV4cCI6MTI3NjY2OTcyMn0.jKcuP6BR_-cKpQv2XdFLguYgOxw4ahkZiqjcgrQcm70";
-  private static final String TOKEN_STRING_BAD_SIG = "eyJhbGciOiJIUzI1NiIsImtpZCI6ImtleTIifQ.eyJpc3MiOiJnb29nbGUuY29tIiwiYmFyIjoxNSwiZm9vIjoic29tZSB2YWx1ZSIsImF1ZCI6Imh0dHA6Ly93d3cuZ29vZ2xlLmNvbSIsImlhdCI6MTI3NjY2OTcyMiwiZXhwIjoxMjc2NjY5NzIyfQ.jKcuP6BR_";
-  private static final String TOKEN_STRING_2PARTS = "eyJhbGciOiJIUzI1NiIsImtpZCI6ImtleTIifQ.eyJpc3MiOiJnb29nbGUuY29tIiwiYmFyIjoxNSwiZm9vIjoic29tZSB2YWx1ZSIsImF1ZCI6Imh0dHA6Ly93d3cuZ29vZ2xlLmNvbSIsImlhdCI6MTI3NjY2OTcyMiwiZXhwIjoxMjc2NjY5NzIyfQ";
-  private static final String TOKEN_STRING_EMPTY_SIG = "eyJhbGciOiJIUzI1NiIsImtpZCI6ImtleTIifQ.eyJpc3MiOiJnb29nbGUuY29tIiwiYmFyIjoxNSwiZm9vIjoic29tZSB2YWx1ZSIsImF1ZCI6Imh0dHA6Ly93d3cuZ29vZ2xlLmNvbSIsImlhdCI6MTI3NjY2OTcyMiwiZXhwIjoxMjc2NjY5NzIyfQ.";
-  private static final String TOKEN_STRING_CORRUPT_HEADER = "0yJ0bGci0iJIUzI0NiIsIm0pZCI60mtleT0ifQ.eyJpc3MiOiJnb29nbGUuY29tIiwiYmFyIjoxNSwiZm9vIjoic29tZSB2YWx1ZSIsImF1ZCI6Imh0dHA6Ly93d3cuZ29vZ2xlLmNvbSIsImlhdCI6MTI3NjY2OTcyMiwiZXhwIjoxMjc2NjY5NzIyfQ.jKcuP6BR_-cKpQv2XdFLguYgOxw4ahkZiqjcgrQcm70";
-  private static final String TOKEN_STRING_CORRUPT_PAYLOAD = "eyJhbGciOiJIUzI1NiIsImtpZCI6ImtleTIifQ.eyJpc3&&&&&XtOiJnb290bGUuY20tIiwiYmFyIjoxNSwiZm9vIjoic290ZSB2YWx1ZSIsImF1ZCI6Imh0dHA6Ly93d3cuZ29vZ2xlLmNvbSIsImlhdCI6MTI3NjY2OTcyMiwiZXhwIjoxMjc2NjY5NzIyfQ.jKcuP6BR_-cKpQv2XdFLguYgOxw4ahkZiqjcgrQcm70";
->>>>>>> d5976dbc
   private static final String TOKEN_FROM_RUBY = "eyJhbGciOiAiSFMyNTYiLCAidHlwIjogIkpXVCJ9.eyJoZWxsbyI6ICJ3b3JsZCJ9.tvagLDLoaiJKxOKqpBXSEGy7SYSifZhjntgm9ctpyj8";
 
   public void testVerify_issuedAtAfterExpiration() throws Exception {
@@ -102,11 +90,7 @@
   }
 
   public void testVerify_issuedAtNullExpirationNull() throws Exception {
-<<<<<<< HEAD
-    assertTrue((verifyTimeFrame(null, null)));
-=======
     assertTrue(verifyTimeFrame(null, null));
->>>>>>> d5976dbc
   }
 
   public void testVerify_futureToken() throws Exception {
@@ -121,7 +105,6 @@
     assertFalse(verifyTimeFrame(issuedAt, expiration));
   }
 
-<<<<<<< HEAD
   public void testVerify_validSignature() throws Exception {
     assertTrue(verifySignature(TOKEN_STRING));
   }
@@ -181,7 +164,7 @@
   }
 
   public void testDeserialize_valid() throws Exception {
-    JsonTokenParser parser = new JsonTokenParser(clock, locators, new IgnoreAudience(), new AlwaysFailAudience());
+    JsonTokenParser parser = new JsonTokenParser(clock, locators, new IgnoreAudience());
     JsonToken token = parser.deserialize(TOKEN_STRING);
 
     assertEquals("google.com", token.getIssuer());
@@ -195,14 +178,22 @@
   }
 
   public void testDeserialize_nullIssuer() throws Exception {
-    JsonTokenParser parser = new JsonTokenParser(null, null, new IgnoreAudience(), new AlwaysFailAudience());
+    JsonTokenParser parser = new JsonTokenParser(null, null);
     JsonToken token = parser.deserialize(TOKEN_STRING_ISSUER_NULL);
     assertNull(token.getIssuer());
   }
 
   public void testDeserialize_badSignature() throws Exception {
-    JsonTokenParser parser = new JsonTokenParser(clock, locators, new IgnoreAudience(), new AlwaysFailAudience());
+    JsonTokenParser parser = new JsonTokenParser(clock, locators, new IgnoreAudience());
     parser.deserialize(TOKEN_STRING_BAD_SIG);
+  }
+
+  public void testDeserialize_nullSignature() throws Exception {
+    deserializeExpectIllegalStateException(TOKEN_STRING_2PARTS);
+  }
+
+  public void testDeserialize_headerOnly() throws Exception {
+    deserializeExpectIllegalStateException(TOKEN_STRING_1PART);
   }
 
   public void testDeserialize_unsupportedSignatureAlgorithm() throws Exception {
@@ -210,7 +201,7 @@
     parser.deserialize(TOKEN_STRING_UNSUPPORTED_SIGNATURE_ALGORITHM);
   }
 
-  public void testDeserialize_nullSignature() throws Exception {
+  public void testDeserialize_noSignature() throws Exception {
     deserializeExpectIllegalStateException(TOKEN_STRING_2PARTS);
   }
 
@@ -218,10 +209,6 @@
     deserializeExpectIllegalStateException(TOKEN_STRING_EMPTY_SIG);
   }
 
-  public void testDeserialize_headerOnly() throws Exception {
-    deserializeExpectIllegalStateException(TOKEN_STRING_1PART);
-  }
-
   public void testDeserialize_corruptHeader() throws Exception {
     deserializeExpectJsonParseException(TOKEN_STRING_CORRUPT_HEADER);
   }
@@ -230,49 +217,6 @@
     deserializeExpectJsonParseException(TOKEN_STRING_CORRUPT_PAYLOAD);
   }
 
-=======
-  public void testDeserialize_valid() throws Exception {
-    JsonTokenParser parser = new JsonTokenParser(clock, locators, new IgnoreAudience());
-    JsonToken token = parser.deserialize(TOKEN_STRING);
-
-    assertEquals("google.com", token.getIssuer());
-    assertEquals("http://www.google.com", token.getAudience());
-    assertEquals(SignatureAlgorithm.HS256, token.getSignatureAlgorithm());
-    assertEquals("key2", token.getKeyId());
-    assertEquals(new Instant(1276669722000L), token.getIssuedAt());
-    assertEquals(new Instant(1276669723000L), token.getExpiration());
-    assertEquals(15, token.getParamAsPrimitive("bar").getAsLong());
-    assertEquals("some value", token.getParamAsPrimitive("foo").getAsString());
-  }
-
-  public void testDeserialize_nullIssuer() throws Exception {
-    JsonTokenParser parser = new JsonTokenParser(null, null);
-    JsonToken token = parser.deserialize(TOKEN_STRING_ISSUER_NULL);
-    assertNull(token.getIssuer());
-  }
-
-  public void testDeserialize_badSignature() throws Exception {
-    JsonTokenParser parser = new JsonTokenParser(clock, locators, new IgnoreAudience());
-    parser.deserialize(TOKEN_STRING_BAD_SIG);
-  }
-
-  public void testDeserialize_noSignature() throws Exception {
-    deserializeExpectIllegalStateException(TOKEN_STRING_2PARTS);
-  }
-
-  public void testDeserialize_emptySignature() throws Exception {
-    deserializeExpectIllegalStateException(TOKEN_STRING_EMPTY_SIG);
-  }
-
-  public void testDeserialize_corruptHeader() throws Exception {
-    deserializeExpectJsonParseException(TOKEN_STRING_CORRUPT_HEADER);
-  }
-
-  public void testDeserialize_corruptPayload() throws Exception {
-    deserializeExpectJsonParseException(TOKEN_STRING_CORRUPT_PAYLOAD);
-  }
-
->>>>>>> d5976dbc
   public void testVerifyAndDeserialize_valid() throws Exception {
     JsonTokenParser parser = new JsonTokenParser(clock, locators, new IgnoreAudience());
     JsonToken token = parser.verifyAndDeserialize(TOKEN_STRING);
@@ -375,7 +319,6 @@
     }
   }
 
-<<<<<<< HEAD
   private JsonToken getJsonTokenToVerify(String tokenString) {
     // This function only supports a subset of the test token strings
     assertTrue(
@@ -393,8 +336,6 @@
     return new JsonToken(header, getFullPayload(), clock, tokenString);
   }
 
-=======
->>>>>>> d5976dbc
   private boolean verifyTimeFrame(Instant issuedAt, Instant expiration) throws Exception {
     HmacSHA256Signer signer = new HmacSHA256Signer("google.com", "key2", SYMMETRIC_KEY);
     JsonToken token = new JsonToken(signer, clock);
@@ -407,7 +348,6 @@
     token.setAudience("http://www.google.com");
 
     JsonTokenParser parser = new JsonTokenParser(clock, locators, new IgnoreAudience());
-<<<<<<< HEAD
     JsonToken checkToken = new JsonToken(
         token.getHeader(),
         token.getPayloadAsJsonObject(),
@@ -415,9 +355,6 @@
         token.serializeAndSign()
     );
 
-=======
-    JsonToken checkToken = parser.deserialize(token.serializeAndSign());
->>>>>>> d5976dbc
     try {
       parser.verify(checkToken);
       return true;
@@ -426,7 +363,6 @@
     }
   }
 
-<<<<<<< HEAD
   private boolean verifySignature(String tokenString) throws Exception {
     JsonTokenParser parser = new JsonTokenParser(clock, locators, new IgnoreAudience());
     JsonToken checkToken = getJsonTokenToVerify(tokenString);
@@ -456,8 +392,6 @@
     }
   }
 
-=======
->>>>>>> d5976dbc
   private void deserializeExpectIllegalStateException(String tokenString) throws Exception {
     JsonTokenParser parser = new JsonTokenParser(clock, locators, new IgnoreAudience());
     try {
@@ -477,7 +411,6 @@
       // expected
     }
   }
-<<<<<<< HEAD
 
   private boolean signatureIsValid(String tokenString) throws Exception {
     JsonTokenParser parser = new JsonTokenParser(clock, locators, new IgnoreAudience());
@@ -520,6 +453,4 @@
     JsonTokenParser tokenParser = new JsonTokenParser(clock, locators, new IgnoreAudience());
     return tokenParser.issuedAtIsValid(token, clock.now());
   }
-=======
->>>>>>> d5976dbc
 }