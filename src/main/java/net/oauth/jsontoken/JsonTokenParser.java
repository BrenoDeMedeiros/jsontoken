--- conflicted
+++ resolved
@@ -95,16 +95,10 @@
    */
   private List<Verifier> provideVerifiers(JsonToken jsonToken) {
     Preconditions.checkNotNull(verifierProviders);
-<<<<<<< HEAD
     VerifierLookupData lookup = getVerifierLookupData(jsonToken);
-    List<Verifier> verifiers = verifierProviders.getVerifierProvider(lookup.getSignatureAlgorithm())
-        .findVerifier(lookup.getIssuer(), lookup.getKeyId());
-=======
-    String keyId = jsonToken.getKeyId();
-    SignatureAlgorithm sigAlg = jsonToken.getSignatureAlgorithm();
-    List<Verifier> verifiers = verifierProviders.getVerifierProvider(sigAlg)
-        .findVerifier(jsonToken.getIssuer(), keyId);
->>>>>>> 731a3317
+    List<Verifier> verifiers = verifierProviders
+        .getVerifierProvider(jsonToken.getSignatureAlgorithm())
+        .findVerifier(jsonToken.getIssuer(), jsonToken.getKeyId());
     if (verifiers == null) {
       throw new IllegalStateException("No valid verifier for issuer: " + jsonToken.getIssuer());
     }
