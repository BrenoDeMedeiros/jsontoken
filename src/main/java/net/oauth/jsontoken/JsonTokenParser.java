/**
 * Copyright 2010 Google Inc.
 *
 * Licensed under the Apache License, Version 2.0 (the "License");
 * you may not use this file except in compliance with the License.
 * You may obtain a copy of the License at
 *
 *      http://www.apache.org/licenses/LICENSE-2.0
 *
 * Unless required by applicable law or agreed to in writing, software
 * distributed under the License is distributed on an "AS IS" BASIS,
 * WITHOUT WARRANTIES OR CONDITIONS OF ANY KIND, either express or implied.
 * See the License for the specific language governing permissions and
 * limitations under the License.
 *
 */
package net.oauth.jsontoken;

import com.google.common.base.Preconditions;
import com.google.gson.JsonObject;
<<<<<<< HEAD
=======
import com.google.gson.JsonParseException;
import com.google.gson.JsonParser;
>>>>>>> 38dfb7af

import net.oauth.jsontoken.crypto.Verifier;
import net.oauth.jsontoken.discovery.VerifierProviders;

import java.security.SignatureException;
import java.util.List;

/**
 * Class that parses and verifies JSON Tokens.
 */
public class JsonTokenParser extends AbstractJsonTokenParser {
  private final VerifierProviders verifierProviders;

  /**
   * Creates a new {@link JsonTokenParser} with a default system clock. The default
   * system clock tolerates a clock skew of up to {@link SystemClock#DEFAULT_ACCEPTABLE_CLOCK_SKEW}.
   *
   * @param verifierProviders an object that provides signature verifiers
   *   based on a signature algorithm, the signer, and key ids.
   * @param checker an audience checker that validates the audience in the JSON token.
   */
  public JsonTokenParser(VerifierProviders verifierProviders, Checker checker) {
    this(new SystemClock(), verifierProviders, checker);
  }

  /**
   * Creates a new {@link JsonTokenParser}.
   *
   * @param clock a clock object that will decide whether a given token is
   *   currently valid or not.
   * @param verifierProviders an object that provides signature verifiers
   *   based on a signature algorithm, the signer, and key ids.
   * @param checkers an array of checkers that validates the parameters in the JSON token.
   */
  public JsonTokenParser(Clock clock, VerifierProviders verifierProviders, Checker... checkers) {
    super(clock, checkers);
    this.verifierProviders = verifierProviders;
<<<<<<< HEAD
=======
    this.checkers = checkers;
  }
  
  /**
   * Decodes the JWT token string into a JsonToken object. Does not perform
   * any validation of headers or claims.
   * 
   * @param tokenString The original encoded representation of a JWT
   * @return Unverified contents of the JWT as a JsonToken
   * @throws JsonParseException if the header or payload of tokenString is corrupted
   * @throws IllegalStateException if tokenString is not a properly formatted JWT
   */
  public JsonToken deserialize(String tokenString) {
    String[] pieces = splitTokenString(tokenString);
    String jwtHeaderSegment = pieces[0];
    String jwtPayloadSegment = pieces[1];
    byte[] signature = Base64.decodeBase64(pieces[2]);
    JsonParser parser = new JsonParser();
    JsonObject header = parser.parse(JsonTokenUtil.fromBase64ToJsonString(jwtHeaderSegment))
        .getAsJsonObject();
    JsonObject payload = parser.parse(JsonTokenUtil.fromBase64ToJsonString(jwtPayloadSegment))
        .getAsJsonObject();
    
    JsonToken jsonToken = new JsonToken(header, payload, clock, tokenString);
    return jsonToken;
>>>>>>> 38dfb7af
  }

  /**
   * Verifies that the jsonToken has a valid signature and valid standard claims
   * (iat, exp). Uses VerifierProviders to obtain the secret key.
   * 
   * @param jsonToken
   * @throws SignatureException when the signature is invalid
<<<<<<< HEAD
   * @throws IllegalStateException when exp or iat are invalid or
   *   when there are no valid verifiers for the issuer
=======
   *   or if any of the checkers fail
   * @throws IllegalArgumentException if the signature algorithm is not supported
   * @throws IllegalStateException if tokenString is not a properly formatted JWT
   *   or if there is no valid verifier for the issuer
   *   or if the header does not exist
>>>>>>> 38dfb7af
   */
  public void verify(JsonToken jsonToken) throws SignatureException {
    List<Verifier> verifiers = provideVerifiers(jsonToken);
    verify(jsonToken, verifiers);
  }

  /**
   * Parses, and verifies, a JSON Token.
   * 
   * @param tokenString the serialized token that is to parsed and verified.
   * @return the deserialized {@link JsonObject}, suitable for passing to the constructor
   *   of {@link JsonToken} or equivalent constructor of {@link JsonToken} subclasses.
   * @throws SignatureException when the signature is invalid
<<<<<<< HEAD
   * @throws IllegalStateException when tokenString is not a properly formatted JWT
=======
   *   or if any of the checkers fail
   * @throws JsonParseException if the header or payload portion of tokenString is corrupted
   * @throws IllegalArgumentException if the signature algorithm is not supported
   * @throws IllegalStateException if tokenString is not a properly formatted JWT
   *   or if there is no valid verifier for the issuer
>>>>>>> 38dfb7af
   */
  public JsonToken verifyAndDeserialize(String tokenString) throws SignatureException {
    JsonToken jsonToken = deserialize(tokenString);
    verify(jsonToken);
    return jsonToken;
  }
  
  /**
<<<<<<< HEAD
=======
   * Verifies that the jsonToken has a valid signature and valid standard claims
   * (iat, exp). Does not need VerifierProviders because verifiers are passed in
   * directly.
   * 
   * @param jsonToken the token to verify
   * @throws SignatureException when the signature is invalid
   *   or if any of the checkers fail
   * @throws IllegalStateException when exp or iat are invalid
   *   or if tokenString is not a properly formatted JWT
   */
  public void verify(JsonToken jsonToken, List<Verifier> verifiers) throws SignatureException {
    if (! signatureIsValid(jsonToken.getTokenString(), verifiers)) {
      throw new SignatureException("Invalid signature for token: " +
          jsonToken.getTokenString());
    }

    Instant issuedAt = jsonToken.getIssuedAt();
    Instant expiration = jsonToken.getExpiration();

    if (issuedAt == null && expiration != null) {
      issuedAt = new Instant(0);
    }

    if (issuedAt != null && expiration == null) {
      expiration = new Instant(Long.MAX_VALUE);
    }

    if (issuedAt != null && expiration != null) {
      if (issuedAt.isAfter(expiration)
          || ! clock.isCurrentTimeInInterval(issuedAt, expiration)) {
        throw new IllegalStateException(String.format("Invalid iat and/or exp. iat: %s exp: %s "
            + "now: %s", jsonToken.getIssuedAt(), jsonToken.getExpiration(), clock.now()));
      }
    }

    if (checkers != null) {
      for (Checker checker : checkers) {
        checker.check(jsonToken.getPayloadAsJsonObject());
      }
    }
  }

  /**
   * Verifies that a JSON Web Token's signature is valid.
   * 
   * @param tokenString the encoded and signed JSON Web Token to verify.
   * @param verifiers used to verify the signature. These usually encapsulate
   *   secret keys.
   * @throws IllegalStateException if tokenString is not a properly formatted JWT
   */
  public boolean signatureIsValid(String tokenString, List<Verifier> verifiers) {
    String[] pieces = splitTokenString(tokenString);
    byte[] signature = Base64.decodeBase64(pieces[2]);
    String baseString = JsonTokenUtil.toDotFormat(pieces[0], pieces[1]);

    boolean sigVerified = false;
    for (Verifier verifier : verifiers) {
      AsciiStringVerifier asciiVerifier = new AsciiStringVerifier(verifier);
      try {
        asciiVerifier.verifySignature(baseString, signature);
        sigVerified = true;
        break;
      } catch (SignatureException e) {
        continue;
      }
    }
    return sigVerified;
  }
  
  /**
   * Verifies that a JSON Web Token is not expired.
   * 
   * @param jsonToken the token to verify
   * @param now the instant to use as point of reference for current time
   * @return false if the token is expired, true otherwise
   */
  public boolean expirationIsValid(JsonToken jsonToken, Instant now) {
    Instant expiration = jsonToken.getExpiration();
    if ((expiration != null) && now.isAfter(expiration)) {
      return false;
    }
    return true;
  }

  /**
   * Verifies that a JSON Web Token was issued in the past.
   * 
   * @param jsonToken the token to verify
   * @param now the instant to use as point of reference for current time
   * @return false if the JWT's 'iat' is later than now, true otherwise
   */
  public boolean issuedAtIsValid(JsonToken jsonToken, Instant now) {
    Instant issuedAt = jsonToken.getIssuedAt();
    if ((issuedAt != null) && now.isBefore(issuedAt)) {
      return false;
    }
    return true;
  }
  
  /**
>>>>>>> 38dfb7af
   * Use VerifierProviders to get a list of verifiers for this token
   * 
   * @param jsonToken
   * @return list of verifiers
<<<<<<< HEAD
   * @throws IllegalStateException when there are no valid verifiers for the issuer
=======
   * @throws IllegalArgumentException if the signature algorithm is not supported
   * @throws IllegalStateException if there is no valid verifier for the issuer
   *   or if the header does not exist
>>>>>>> 38dfb7af
   */
  private List<Verifier> provideVerifiers(JsonToken jsonToken) {
    Preconditions.checkNotNull(verifierProviders);
    List<Verifier> verifiers = verifierProviders
        .getVerifierProvider(jsonToken.getSignatureAlgorithm())
        .findVerifier(jsonToken.getIssuer(), jsonToken.getKeyId());
    if (verifiers == null) {
      throw new IllegalStateException("No valid verifier for issuer: " + jsonToken.getIssuer());
    }
    return verifiers;
  }

<<<<<<< HEAD
=======
  /**
   * @param tokenString The original encoded representation of a JWT
   * @return Three components of the JWT as an array of strings
   * @throws IllegalStateException if tokenString is not a properly formatted JWT
   */
  private String[] splitTokenString(String tokenString) {
    String[] pieces = tokenString.split(Pattern.quote(JsonTokenUtil.DELIMITER));
    if (pieces.length != 3) {
      throw new IllegalStateException("Expected JWT to have 3 segments separated by '" + 
          JsonTokenUtil.DELIMITER + "', but it has " + pieces.length + " segments");
    }
    return pieces;
  }
>>>>>>> 38dfb7af
}<|MERGE_RESOLUTION|>--- conflicted
+++ resolved
@@ -18,11 +18,7 @@
 
 import com.google.common.base.Preconditions;
 import com.google.gson.JsonObject;
-<<<<<<< HEAD
-=======
 import com.google.gson.JsonParseException;
-import com.google.gson.JsonParser;
->>>>>>> 38dfb7af
 
 import net.oauth.jsontoken.crypto.Verifier;
 import net.oauth.jsontoken.discovery.VerifierProviders;
@@ -60,34 +56,6 @@
   public JsonTokenParser(Clock clock, VerifierProviders verifierProviders, Checker... checkers) {
     super(clock, checkers);
     this.verifierProviders = verifierProviders;
-<<<<<<< HEAD
-=======
-    this.checkers = checkers;
-  }
-  
-  /**
-   * Decodes the JWT token string into a JsonToken object. Does not perform
-   * any validation of headers or claims.
-   * 
-   * @param tokenString The original encoded representation of a JWT
-   * @return Unverified contents of the JWT as a JsonToken
-   * @throws JsonParseException if the header or payload of tokenString is corrupted
-   * @throws IllegalStateException if tokenString is not a properly formatted JWT
-   */
-  public JsonToken deserialize(String tokenString) {
-    String[] pieces = splitTokenString(tokenString);
-    String jwtHeaderSegment = pieces[0];
-    String jwtPayloadSegment = pieces[1];
-    byte[] signature = Base64.decodeBase64(pieces[2]);
-    JsonParser parser = new JsonParser();
-    JsonObject header = parser.parse(JsonTokenUtil.fromBase64ToJsonString(jwtHeaderSegment))
-        .getAsJsonObject();
-    JsonObject payload = parser.parse(JsonTokenUtil.fromBase64ToJsonString(jwtPayloadSegment))
-        .getAsJsonObject();
-    
-    JsonToken jsonToken = new JsonToken(header, payload, clock, tokenString);
-    return jsonToken;
->>>>>>> 38dfb7af
   }
 
   /**
@@ -96,16 +64,11 @@
    * 
    * @param jsonToken
    * @throws SignatureException when the signature is invalid
-<<<<<<< HEAD
-   * @throws IllegalStateException when exp or iat are invalid or
-   *   when there are no valid verifiers for the issuer
-=======
    *   or if any of the checkers fail
    * @throws IllegalArgumentException if the signature algorithm is not supported
    * @throws IllegalStateException if tokenString is not a properly formatted JWT
    *   or if there is no valid verifier for the issuer
    *   or if the header does not exist
->>>>>>> 38dfb7af
    */
   public void verify(JsonToken jsonToken) throws SignatureException {
     List<Verifier> verifiers = provideVerifiers(jsonToken);
@@ -119,15 +82,11 @@
    * @return the deserialized {@link JsonObject}, suitable for passing to the constructor
    *   of {@link JsonToken} or equivalent constructor of {@link JsonToken} subclasses.
    * @throws SignatureException when the signature is invalid
-<<<<<<< HEAD
-   * @throws IllegalStateException when tokenString is not a properly formatted JWT
-=======
    *   or if any of the checkers fail
    * @throws JsonParseException if the header or payload portion of tokenString is corrupted
    * @throws IllegalArgumentException if the signature algorithm is not supported
    * @throws IllegalStateException if tokenString is not a properly formatted JWT
    *   or if there is no valid verifier for the issuer
->>>>>>> 38dfb7af
    */
   public JsonToken verifyAndDeserialize(String tokenString) throws SignatureException {
     JsonToken jsonToken = deserialize(tokenString);
@@ -136,120 +95,13 @@
   }
   
   /**
-<<<<<<< HEAD
-=======
-   * Verifies that the jsonToken has a valid signature and valid standard claims
-   * (iat, exp). Does not need VerifierProviders because verifiers are passed in
-   * directly.
-   * 
-   * @param jsonToken the token to verify
-   * @throws SignatureException when the signature is invalid
-   *   or if any of the checkers fail
-   * @throws IllegalStateException when exp or iat are invalid
-   *   or if tokenString is not a properly formatted JWT
-   */
-  public void verify(JsonToken jsonToken, List<Verifier> verifiers) throws SignatureException {
-    if (! signatureIsValid(jsonToken.getTokenString(), verifiers)) {
-      throw new SignatureException("Invalid signature for token: " +
-          jsonToken.getTokenString());
-    }
-
-    Instant issuedAt = jsonToken.getIssuedAt();
-    Instant expiration = jsonToken.getExpiration();
-
-    if (issuedAt == null && expiration != null) {
-      issuedAt = new Instant(0);
-    }
-
-    if (issuedAt != null && expiration == null) {
-      expiration = new Instant(Long.MAX_VALUE);
-    }
-
-    if (issuedAt != null && expiration != null) {
-      if (issuedAt.isAfter(expiration)
-          || ! clock.isCurrentTimeInInterval(issuedAt, expiration)) {
-        throw new IllegalStateException(String.format("Invalid iat and/or exp. iat: %s exp: %s "
-            + "now: %s", jsonToken.getIssuedAt(), jsonToken.getExpiration(), clock.now()));
-      }
-    }
-
-    if (checkers != null) {
-      for (Checker checker : checkers) {
-        checker.check(jsonToken.getPayloadAsJsonObject());
-      }
-    }
-  }
-
-  /**
-   * Verifies that a JSON Web Token's signature is valid.
-   * 
-   * @param tokenString the encoded and signed JSON Web Token to verify.
-   * @param verifiers used to verify the signature. These usually encapsulate
-   *   secret keys.
-   * @throws IllegalStateException if tokenString is not a properly formatted JWT
-   */
-  public boolean signatureIsValid(String tokenString, List<Verifier> verifiers) {
-    String[] pieces = splitTokenString(tokenString);
-    byte[] signature = Base64.decodeBase64(pieces[2]);
-    String baseString = JsonTokenUtil.toDotFormat(pieces[0], pieces[1]);
-
-    boolean sigVerified = false;
-    for (Verifier verifier : verifiers) {
-      AsciiStringVerifier asciiVerifier = new AsciiStringVerifier(verifier);
-      try {
-        asciiVerifier.verifySignature(baseString, signature);
-        sigVerified = true;
-        break;
-      } catch (SignatureException e) {
-        continue;
-      }
-    }
-    return sigVerified;
-  }
-  
-  /**
-   * Verifies that a JSON Web Token is not expired.
-   * 
-   * @param jsonToken the token to verify
-   * @param now the instant to use as point of reference for current time
-   * @return false if the token is expired, true otherwise
-   */
-  public boolean expirationIsValid(JsonToken jsonToken, Instant now) {
-    Instant expiration = jsonToken.getExpiration();
-    if ((expiration != null) && now.isAfter(expiration)) {
-      return false;
-    }
-    return true;
-  }
-
-  /**
-   * Verifies that a JSON Web Token was issued in the past.
-   * 
-   * @param jsonToken the token to verify
-   * @param now the instant to use as point of reference for current time
-   * @return false if the JWT's 'iat' is later than now, true otherwise
-   */
-  public boolean issuedAtIsValid(JsonToken jsonToken, Instant now) {
-    Instant issuedAt = jsonToken.getIssuedAt();
-    if ((issuedAt != null) && now.isBefore(issuedAt)) {
-      return false;
-    }
-    return true;
-  }
-  
-  /**
->>>>>>> 38dfb7af
    * Use VerifierProviders to get a list of verifiers for this token
    * 
    * @param jsonToken
    * @return list of verifiers
-<<<<<<< HEAD
-   * @throws IllegalStateException when there are no valid verifiers for the issuer
-=======
    * @throws IllegalArgumentException if the signature algorithm is not supported
    * @throws IllegalStateException if there is no valid verifier for the issuer
    *   or if the header does not exist
->>>>>>> 38dfb7af
    */
   private List<Verifier> provideVerifiers(JsonToken jsonToken) {
     Preconditions.checkNotNull(verifierProviders);
@@ -261,21 +113,4 @@
     }
     return verifiers;
   }
-
-<<<<<<< HEAD
-=======
-  /**
-   * @param tokenString The original encoded representation of a JWT
-   * @return Three components of the JWT as an array of strings
-   * @throws IllegalStateException if tokenString is not a properly formatted JWT
-   */
-  private String[] splitTokenString(String tokenString) {
-    String[] pieces = tokenString.split(Pattern.quote(JsonTokenUtil.DELIMITER));
-    if (pieces.length != 3) {
-      throw new IllegalStateException("Expected JWT to have 3 segments separated by '" + 
-          JsonTokenUtil.DELIMITER + "', but it has " + pieces.length + " segments");
-    }
-    return pieces;
-  }
->>>>>>> 38dfb7af
 }