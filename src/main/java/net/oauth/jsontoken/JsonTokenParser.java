/**
 * Copyright 2010 Google LLC
 *
 * Licensed under the Apache License, Version 2.0 (the "License");
 * you may not use this file except in compliance with the License.
 * You may obtain a copy of the License at
 *
 *      http://www.apache.org/licenses/LICENSE-2.0
 *
 * Unless required by applicable law or agreed to in writing, software
 * distributed under the License is distributed on an "AS IS" BASIS,
 * WITHOUT WARRANTIES OR CONDITIONS OF ANY KIND, either express or implied.
 * See the License for the specific language governing permissions and
 * limitations under the License.
 *
 */
package net.oauth.jsontoken;

import com.google.common.base.Preconditions;
<<<<<<< HEAD
import com.google.gson.JsonObject;
import com.google.gson.JsonParseException;

import net.oauth.jsontoken.crypto.Verifier;
import net.oauth.jsontoken.discovery.VerifierProviders;

=======
import com.google.common.base.Splitter;
import com.google.gson.JsonObject;
import com.google.gson.JsonParseException;
import com.google.gson.JsonParser;
import net.oauth.jsontoken.crypto.AsciiStringVerifier;
import net.oauth.jsontoken.crypto.SignatureAlgorithm;
import net.oauth.jsontoken.crypto.Verifier;
import net.oauth.jsontoken.discovery.VerifierProviders;
import org.apache.commons.codec.binary.Base64;
import org.joda.time.Instant;
>>>>>>> 6d6bcb23
import java.security.SignatureException;
import java.util.List;

/**
 * Class that parses and verifies JSON Tokens.
 */
public class JsonTokenParser extends AbstractJsonTokenParser {
  private final VerifierProviders verifierProviders;

  /**
   * Creates a new {@link JsonTokenParser} with a default system clock. The default
   * system clock tolerates a clock skew of up to {@link SystemClock#DEFAULT_ACCEPTABLE_CLOCK_SKEW}.
   *
   * @param verifierProviders an object that provides signature verifiers
   *   based on a signature algorithm, the signer, and key ids.
   * @param checker an audience checker that validates the audience in the JSON token.
   */
  public JsonTokenParser(VerifierProviders verifierProviders, Checker checker) {
    this(new SystemClock(), verifierProviders, checker);
  }

  /**
   * Creates a new {@link JsonTokenParser}.
   *
   * @param clock a clock object that will decide whether a given token is
   *   currently valid or not.
   * @param verifierProviders an object that provides signature verifiers
   *   based on a signature algorithm, the signer, and key ids.
   * @param checkers an array of checkers that validates the parameters in the JSON token.
   */
  public JsonTokenParser(Clock clock, VerifierProviders verifierProviders, Checker... checkers) {
    super(clock, checkers);
    this.verifierProviders = verifierProviders;
<<<<<<< HEAD
=======
    this.checkers = checkers;
  }
  
  /**
   * Decodes the JWT token string into a JsonToken object. Does not perform
   * any validation of headers or claims.
   * 
   * @param tokenString The original encoded representation of a JWT
   * @return Unverified contents of the JWT as a JsonToken
   * @throws JsonParseException if the header or payload of tokenString is corrupted
   * @throws IllegalStateException if tokenString is not a properly formatted JWT
   */
  public JsonToken deserialize(String tokenString) {
    List<String> pieces = splitTokenString(tokenString);
    String jwtHeaderSegment = pieces.get(0);
    String jwtPayloadSegment = pieces.get(1);
    JsonParser parser = new JsonParser();
    JsonObject header = parser.parse(JsonTokenUtil.fromBase64ToJsonString(jwtHeaderSegment))
        .getAsJsonObject();
    JsonObject payload = parser.parse(JsonTokenUtil.fromBase64ToJsonString(jwtPayloadSegment))
        .getAsJsonObject();
    
    JsonToken jsonToken = new JsonToken(header, payload, clock, tokenString);
    return jsonToken;
>>>>>>> 6d6bcb23
  }

  /**
   * Verifies that the jsonToken has a valid signature and valid standard claims
   * (iat, exp). Uses VerifierProviders to obtain the secret key.
   * 
   * @param jsonToken
   * @throws SignatureException when the signature is invalid
   *   or if any of the checkers fail
   * @throws IllegalArgumentException if the signature algorithm is not supported
   * @throws IllegalStateException if tokenString is not a properly formatted JWT
   *   or if there is no valid verifier for the issuer
   *   or if the header does not exist
   */
  public void verify(JsonToken jsonToken) throws SignatureException {
    List<Verifier> verifiers = provideVerifiers(jsonToken);
    verify(jsonToken, verifiers);
  }

  /**
   * Parses, and verifies, a JSON Token.
   * 
   * @param tokenString the serialized token that is to parsed and verified.
   * @return the deserialized {@link JsonObject}, suitable for passing to the constructor
   *   of {@link JsonToken} or equivalent constructor of {@link JsonToken} subclasses.
   * @throws SignatureException when the signature is invalid
   *   or if any of the checkers fail
   * @throws JsonParseException if the header or payload portion of tokenString is corrupted
   * @throws IllegalArgumentException if the signature algorithm is not supported
   * @throws IllegalStateException if tokenString is not a properly formatted JWT
   *   or if there is no valid verifier for the issuer
   */
  public JsonToken verifyAndDeserialize(String tokenString) throws SignatureException {
    JsonToken jsonToken = deserialize(tokenString);
    verify(jsonToken);
    return jsonToken;
  }
  
  /**
<<<<<<< HEAD
=======
   * Verifies that the jsonToken has a valid signature and valid standard claims
   * (iat, exp). Does not need VerifierProviders because verifiers are passed in
   * directly.
   * 
   * @param jsonToken the token to verify
   * @throws SignatureException when the signature is invalid
   *   or if any of the checkers fail
   * @throws IllegalStateException when exp or iat are invalid
   *   or if tokenString is not a properly formatted JWT
   */
  public void verify(JsonToken jsonToken, List<Verifier> verifiers) throws SignatureException {
    if (! signatureIsValid(jsonToken.getTokenString(), verifiers)) {
      throw new SignatureException("Invalid signature for token: " +
          jsonToken.getTokenString());
    }

    Instant issuedAt = jsonToken.getIssuedAt();
    Instant expiration = jsonToken.getExpiration();

    if (issuedAt == null && expiration != null) {
      issuedAt = new Instant(0);
    }

    if (issuedAt != null && expiration == null) {
      expiration = new Instant(Long.MAX_VALUE);
    }

    if (issuedAt != null && expiration != null) {
      if (issuedAt.isAfter(expiration)
          || ! clock.isCurrentTimeInInterval(issuedAt, expiration)) {
        throw new IllegalStateException(String.format("Invalid iat and/or exp. iat: %s exp: %s "
            + "now: %s", jsonToken.getIssuedAt(), jsonToken.getExpiration(), clock.now()));
      }
    }

    if (checkers != null) {
      for (Checker checker : checkers) {
        checker.check(jsonToken.getPayloadAsJsonObject());
      }
    }
  }

  /**
   * Verifies that a JSON Web Token's signature is valid.
   * 
   * @param tokenString the encoded and signed JSON Web Token to verify.
   * @param verifiers used to verify the signature. These usually encapsulate
   *   secret keys.
   * @throws IllegalStateException if tokenString is not a properly formatted JWT
   */
  public boolean signatureIsValid(String tokenString, List<Verifier> verifiers) {
    List<String> pieces = splitTokenString(tokenString);
    byte[] signature = Base64.decodeBase64(pieces.get(2));
    String baseString = JsonTokenUtil.toDotFormat(pieces.get(0), pieces.get(1));

    boolean sigVerified = false;
    for (Verifier verifier : verifiers) {
      AsciiStringVerifier asciiVerifier = new AsciiStringVerifier(verifier);
      try {
        asciiVerifier.verifySignature(baseString, signature);
        sigVerified = true;
        break;
      } catch (SignatureException e) {
        continue;
      }
    }
    return sigVerified;
  }
  
  /**
   * Verifies that a JSON Web Token is not expired.
   * 
   * @param jsonToken the token to verify
   * @param now the instant to use as point of reference for current time
   * @return false if the token is expired, true otherwise
   */
  public boolean expirationIsValid(JsonToken jsonToken, Instant now) {
    Instant expiration = jsonToken.getExpiration();
    if ((expiration != null) && now.isAfter(expiration)) {
      return false;
    }
    return true;
  }

  /**
   * Verifies that a JSON Web Token was issued in the past.
   * 
   * @param jsonToken the token to verify
   * @param now the instant to use as point of reference for current time
   * @return false if the JWT's 'iat' is later than now, true otherwise
   */
  public boolean issuedAtIsValid(JsonToken jsonToken, Instant now) {
    Instant issuedAt = jsonToken.getIssuedAt();
    if ((issuedAt != null) && now.isBefore(issuedAt)) {
      return false;
    }
    return true;
  }
  
  /**
>>>>>>> 6d6bcb23
   * Use VerifierProviders to get a list of verifiers for this token
   * 
   * @param jsonToken
   * @return list of verifiers
   * @throws IllegalArgumentException if the signature algorithm is not supported
   * @throws IllegalStateException if there is no valid verifier for the issuer
   *   or if the header does not exist
   */
  private List<Verifier> provideVerifiers(JsonToken jsonToken) {
    Preconditions.checkNotNull(verifierProviders);
    List<Verifier> verifiers = verifierProviders
        .getVerifierProvider(jsonToken.getSignatureAlgorithm())
        .findVerifier(jsonToken.getIssuer(), jsonToken.getKeyId());
    if (verifiers == null) {
      throw new IllegalStateException("No valid verifier for issuer: " + jsonToken.getIssuer());
    }
    return verifiers;
  }
<<<<<<< HEAD
=======

  /**
   * @param tokenString The original encoded representation of a JWT
   * @return Three components of the JWT as an array of strings
   * @throws IllegalStateException if tokenString is not a properly formatted JWT
   */
  private List<String> splitTokenString(String tokenString) {
    List<String> pieces = Splitter.on(JsonTokenUtil.DELIMITER).splitToList(tokenString);
    if (pieces.size() != 3) {
      throw new IllegalStateException("Expected JWT to have 3 segments separated by '" + 
          JsonTokenUtil.DELIMITER + "', but it has " + pieces.size() + " segments");
    }
    return pieces;
  }
>>>>>>> 6d6bcb23
}<|MERGE_RESOLUTION|>--- conflicted
+++ resolved
@@ -17,25 +17,13 @@
 package net.oauth.jsontoken;
 
 import com.google.common.base.Preconditions;
-<<<<<<< HEAD
 import com.google.gson.JsonObject;
 import com.google.gson.JsonParseException;
 
 import net.oauth.jsontoken.crypto.Verifier;
 import net.oauth.jsontoken.discovery.VerifierProviders;
+import org.joda.time.Instant;
 
-=======
-import com.google.common.base.Splitter;
-import com.google.gson.JsonObject;
-import com.google.gson.JsonParseException;
-import com.google.gson.JsonParser;
-import net.oauth.jsontoken.crypto.AsciiStringVerifier;
-import net.oauth.jsontoken.crypto.SignatureAlgorithm;
-import net.oauth.jsontoken.crypto.Verifier;
-import net.oauth.jsontoken.discovery.VerifierProviders;
-import org.apache.commons.codec.binary.Base64;
-import org.joda.time.Instant;
->>>>>>> 6d6bcb23
 import java.security.SignatureException;
 import java.util.List;
 
@@ -69,33 +57,6 @@
   public JsonTokenParser(Clock clock, VerifierProviders verifierProviders, Checker... checkers) {
     super(clock, checkers);
     this.verifierProviders = verifierProviders;
-<<<<<<< HEAD
-=======
-    this.checkers = checkers;
-  }
-  
-  /**
-   * Decodes the JWT token string into a JsonToken object. Does not perform
-   * any validation of headers or claims.
-   * 
-   * @param tokenString The original encoded representation of a JWT
-   * @return Unverified contents of the JWT as a JsonToken
-   * @throws JsonParseException if the header or payload of tokenString is corrupted
-   * @throws IllegalStateException if tokenString is not a properly formatted JWT
-   */
-  public JsonToken deserialize(String tokenString) {
-    List<String> pieces = splitTokenString(tokenString);
-    String jwtHeaderSegment = pieces.get(0);
-    String jwtPayloadSegment = pieces.get(1);
-    JsonParser parser = new JsonParser();
-    JsonObject header = parser.parse(JsonTokenUtil.fromBase64ToJsonString(jwtHeaderSegment))
-        .getAsJsonObject();
-    JsonObject payload = parser.parse(JsonTokenUtil.fromBase64ToJsonString(jwtPayloadSegment))
-        .getAsJsonObject();
-    
-    JsonToken jsonToken = new JsonToken(header, payload, clock, tokenString);
-    return jsonToken;
->>>>>>> 6d6bcb23
   }
 
   /**
@@ -135,95 +96,8 @@
   }
   
   /**
-<<<<<<< HEAD
-=======
-   * Verifies that the jsonToken has a valid signature and valid standard claims
-   * (iat, exp). Does not need VerifierProviders because verifiers are passed in
-   * directly.
-   * 
-   * @param jsonToken the token to verify
-   * @throws SignatureException when the signature is invalid
-   *   or if any of the checkers fail
-   * @throws IllegalStateException when exp or iat are invalid
-   *   or if tokenString is not a properly formatted JWT
-   */
-  public void verify(JsonToken jsonToken, List<Verifier> verifiers) throws SignatureException {
-    if (! signatureIsValid(jsonToken.getTokenString(), verifiers)) {
-      throw new SignatureException("Invalid signature for token: " +
-          jsonToken.getTokenString());
-    }
-
-    Instant issuedAt = jsonToken.getIssuedAt();
-    Instant expiration = jsonToken.getExpiration();
-
-    if (issuedAt == null && expiration != null) {
-      issuedAt = new Instant(0);
-    }
-
-    if (issuedAt != null && expiration == null) {
-      expiration = new Instant(Long.MAX_VALUE);
-    }
-
-    if (issuedAt != null && expiration != null) {
-      if (issuedAt.isAfter(expiration)
-          || ! clock.isCurrentTimeInInterval(issuedAt, expiration)) {
-        throw new IllegalStateException(String.format("Invalid iat and/or exp. iat: %s exp: %s "
-            + "now: %s", jsonToken.getIssuedAt(), jsonToken.getExpiration(), clock.now()));
-      }
-    }
-
-    if (checkers != null) {
-      for (Checker checker : checkers) {
-        checker.check(jsonToken.getPayloadAsJsonObject());
-      }
-    }
-  }
-
-  /**
-   * Verifies that a JSON Web Token's signature is valid.
-   * 
-   * @param tokenString the encoded and signed JSON Web Token to verify.
-   * @param verifiers used to verify the signature. These usually encapsulate
-   *   secret keys.
-   * @throws IllegalStateException if tokenString is not a properly formatted JWT
-   */
-  public boolean signatureIsValid(String tokenString, List<Verifier> verifiers) {
-    List<String> pieces = splitTokenString(tokenString);
-    byte[] signature = Base64.decodeBase64(pieces.get(2));
-    String baseString = JsonTokenUtil.toDotFormat(pieces.get(0), pieces.get(1));
-
-    boolean sigVerified = false;
-    for (Verifier verifier : verifiers) {
-      AsciiStringVerifier asciiVerifier = new AsciiStringVerifier(verifier);
-      try {
-        asciiVerifier.verifySignature(baseString, signature);
-        sigVerified = true;
-        break;
-      } catch (SignatureException e) {
-        continue;
-      }
-    }
-    return sigVerified;
-  }
-  
-  /**
-   * Verifies that a JSON Web Token is not expired.
-   * 
-   * @param jsonToken the token to verify
-   * @param now the instant to use as point of reference for current time
-   * @return false if the token is expired, true otherwise
-   */
-  public boolean expirationIsValid(JsonToken jsonToken, Instant now) {
-    Instant expiration = jsonToken.getExpiration();
-    if ((expiration != null) && now.isAfter(expiration)) {
-      return false;
-    }
-    return true;
-  }
-
-  /**
    * Verifies that a JSON Web Token was issued in the past.
-   * 
+   *
    * @param jsonToken the token to verify
    * @param now the instant to use as point of reference for current time
    * @return false if the JWT's 'iat' is later than now, true otherwise
@@ -235,9 +109,8 @@
     }
     return true;
   }
-  
+
   /**
->>>>>>> 6d6bcb23
    * Use VerifierProviders to get a list of verifiers for this token
    * 
    * @param jsonToken
@@ -256,21 +129,5 @@
     }
     return verifiers;
   }
-<<<<<<< HEAD
-=======
 
-  /**
-   * @param tokenString The original encoded representation of a JWT
-   * @return Three components of the JWT as an array of strings
-   * @throws IllegalStateException if tokenString is not a properly formatted JWT
-   */
-  private List<String> splitTokenString(String tokenString) {
-    List<String> pieces = Splitter.on(JsonTokenUtil.DELIMITER).splitToList(tokenString);
-    if (pieces.size() != 3) {
-      throw new IllegalStateException("Expected JWT to have 3 segments separated by '" + 
-          JsonTokenUtil.DELIMITER + "', but it has " + pieces.size() + " segments");
-    }
-    return pieces;
-  }
->>>>>>> 6d6bcb23
 }